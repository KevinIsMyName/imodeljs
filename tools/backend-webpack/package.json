--- conflicted
+++ resolved
@@ -1,10 +1,6 @@
 {
   "name": "@bentley/backend-webpack-tools",
-<<<<<<< HEAD
-  "version": "2.0.0-dev.76",
-=======
   "version": "2.0.0-dev.77",
->>>>>>> 73f0523d
   "description": "Configuration and scripts for iModel.js agents and backends.",
   "license": "MIT",
   "repository": {
@@ -27,11 +23,7 @@
     "backend-webpack-tools": "./bin/backend-webpack-tools.js"
   },
   "dependencies": {
-<<<<<<< HEAD
-    "@bentley/webpack-tools-core": "2.0.0-dev.76",
-=======
     "@bentley/webpack-tools-core": "2.0.0-dev.77",
->>>>>>> 73f0523d
     "case-sensitive-paths-webpack-plugin": "^2.1.2",
     "chalk": "^3.0.0",
     "concurrently": "^3.6.1",
