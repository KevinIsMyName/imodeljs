{
  "name": "@bentley/oidc-signin-tool",
  "version": "2.17.0-dev.17",
  "description": "OIDC Signin Helper",
  "main": "lib/index.js",
  "typings": "lib/index",
  "license": "MIT",
  "repository": {
    "type": "git",
    "url": "https://github.com/imodeljs/imodeljs/tree/master/tools/oidc-signin-tool"
  },
  "scripts": {
    "compile": "npm run build",
    "build": "tsc 1>&2",
    "clean": "rimraf lib .rush/temp/package-deps*.json",
    "lint": "eslint -f visualstudio \"./src/**/*.ts\" 1>&2",
    "test": "",
    "test:integration": "betools test",
    "copy:config": "internal-tools copy-config",
    "docs": "",
    "cover": ""
  },
  "keywords": [
    "Bentley",
    "BIM",
    "iModel",
    "OIDC"
  ],
  "author": {
    "name": "Bentley Systems, Inc.",
    "url": "http://www.bentley.com"
  },
  "dependencies": {
<<<<<<< HEAD
    "@bentley/bentleyjs-core": "workspace:*",
    "@bentley/certa": "workspace:*",
    "@bentley/config-loader": "workspace:*",
    "@bentley/frontend-authorization-client": "workspace:*",
    "@bentley/itwin-client": "workspace:*",
=======
    "@bentley/bentleyjs-core": "2.17.0-dev.17",
    "@bentley/certa": "2.17.0-dev.17",
    "@bentley/config-loader": "2.17.0-dev.17",
    "@bentley/frontend-authorization-client": "2.17.0-dev.17",
    "@bentley/itwin-client": "2.17.0-dev.17",
>>>>>>> 545f6bef
    "openid-client": "^3.15.3",
    "puppeteer": "chrome-86"
  },
  "devDependencies": {
<<<<<<< HEAD
    "@bentley/build-tools": "workspace:*",
    "@bentley/eslint-plugin": "workspace:*",
=======
    "@bentley/build-tools": "2.17.0-dev.17",
    "@bentley/eslint-plugin": "2.17.0-dev.17",
>>>>>>> 545f6bef
    "@types/chai": "^4.1.4",
    "@types/chai-as-promised": "^7",
    "@types/mocha": "^8.2.2",
    "@types/node": "10.14.1",
    "@types/puppeteer": "2.0.1",
    "chai": "^4.1.2",
    "chai-as-promised": "^7",
    "eslint": "^6.8.0",
    "internal-tools": "workspace:*",
    "mocha": "^8.3.2",
    "rimraf": "^3.0.2",
    "typescript": "~4.1.0"
  },
  "eslintConfig": {
    "plugins": [
      "@bentley"
    ],
    "extends": "plugin:@bentley/imodeljs-recommended"
  }
}<|MERGE_RESOLUTION|>--- conflicted
+++ resolved
@@ -31,30 +31,17 @@
     "url": "http://www.bentley.com"
   },
   "dependencies": {
-<<<<<<< HEAD
     "@bentley/bentleyjs-core": "workspace:*",
     "@bentley/certa": "workspace:*",
     "@bentley/config-loader": "workspace:*",
     "@bentley/frontend-authorization-client": "workspace:*",
     "@bentley/itwin-client": "workspace:*",
-=======
-    "@bentley/bentleyjs-core": "2.17.0-dev.17",
-    "@bentley/certa": "2.17.0-dev.17",
-    "@bentley/config-loader": "2.17.0-dev.17",
-    "@bentley/frontend-authorization-client": "2.17.0-dev.17",
-    "@bentley/itwin-client": "2.17.0-dev.17",
->>>>>>> 545f6bef
     "openid-client": "^3.15.3",
     "puppeteer": "chrome-86"
   },
   "devDependencies": {
-<<<<<<< HEAD
     "@bentley/build-tools": "workspace:*",
     "@bentley/eslint-plugin": "workspace:*",
-=======
-    "@bentley/build-tools": "2.17.0-dev.17",
-    "@bentley/eslint-plugin": "2.17.0-dev.17",
->>>>>>> 545f6bef
     "@types/chai": "^4.1.4",
     "@types/chai-as-promised": "^7",
     "@types/mocha": "^8.2.2",
