{
  "name": "@bentley/webpack-tools-core",
<<<<<<< HEAD
  "version": "2.16.0-dev.9",
=======
  "version": "2.16.0-dev.12",
>>>>>>> 8aaff637
  "description": "Set of Webpack Plugins and Loaders used for building iModel.js applications",
  "license": "MIT",
  "repository": {
    "type": "git",
    "url": "https://github.com/imodeljs/imodeljs/tree/master/tools/webpack-core"
  },
  "author": {
    "name": "Bentley Systems, Inc.",
    "url": "http://www.bentley.com"
  },
  "main": "lib/plugins/index.js",
  "scripts": {
    "compile": "npm run build",
    "build": "tsc 1>&2",
    "clean": "rimraf lib .rush/temp/package-deps*.json",
    "docs": "",
    "lint": "eslint -f visualstudio \"./src/**/*.ts\" 1>&2",
    "test": "",
    "cover": ""
  },
  "dependencies": {
    "chalk": "^3.0.0",
    "file-loader": "^4.2.0",
    "fs-extra": "^8.1.0",
    "glob": "^7.1.2",
    "source-map-loader": "^1.0.0",
    "webpack-filter-warnings-plugin": "^1.2.1",
    "webpack-sources": "^1.4.3",
    "findup": "0.1.5",
    "lodash": "^4.17.10",
    "resolve": "1.19.0"
  },
  "peerDependencies": {
    "webpack": "4.42.0"
  },
  "devDependencies": {
<<<<<<< HEAD
    "@bentley/build-tools": "2.16.0-dev.9",
    "@bentley/eslint-plugin": "2.16.0-dev.9",
=======
    "@bentley/build-tools": "2.16.0-dev.12",
    "@bentley/eslint-plugin": "2.16.0-dev.12",
>>>>>>> 8aaff637
    "@types/fs-extra": "^4.0.7",
    "@types/glob": "^5.0.35",
    "@types/node": "10.14.1",
    "@types/webpack": "^4.41.2",
    "@types/webpack-sources": "^0.1.6",
    "eslint": "^6.8.0",
    "rimraf": "^3.0.2",
    "typescript": "~4.1.0",
    "webpack": "4.42.0",
    "cpx": "^1.5.0"
  },
  "eslintConfig": {
    "plugins": [
      "@bentley"
    ],
    "extends": "plugin:@bentley/imodeljs-recommended",
    "rules": {
      "@typescript-eslint/no-misused-promises": "off",
      "@typescript-eslint/no-var-requires": "off",
      "@typescript-eslint/unbound-method": "off",
      "no-console": "off"
    }
  }
}<|MERGE_RESOLUTION|>--- conflicted
+++ resolved
@@ -1,10 +1,6 @@
 {
   "name": "@bentley/webpack-tools-core",
-<<<<<<< HEAD
-  "version": "2.16.0-dev.9",
-=======
   "version": "2.16.0-dev.12",
->>>>>>> 8aaff637
   "description": "Set of Webpack Plugins and Loaders used for building iModel.js applications",
   "license": "MIT",
   "repository": {
@@ -41,13 +37,8 @@
     "webpack": "4.42.0"
   },
   "devDependencies": {
-<<<<<<< HEAD
-    "@bentley/build-tools": "2.16.0-dev.9",
-    "@bentley/eslint-plugin": "2.16.0-dev.9",
-=======
     "@bentley/build-tools": "2.16.0-dev.12",
     "@bentley/eslint-plugin": "2.16.0-dev.12",
->>>>>>> 8aaff637
     "@types/fs-extra": "^4.0.7",
     "@types/glob": "^5.0.35",
     "@types/node": "10.14.1",
