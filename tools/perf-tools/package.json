{
  "name": "@bentley/perf-tools",
<<<<<<< HEAD
  "version": "0.192.0-dev.11",
=======
  "version": "0.192.0-dev.14",
>>>>>>> eccf6d71
  "description": "Tools for collecting and reporting performance data",
  "license": "MIT",
  "repository": {
    "type": "git",
    "url": "https://github.com/imodeljs/imodeljs"
  },
  "scripts": {
    "build": "tsc 1>&2 && node ./node_modules/@bentley/build-tools/scripts/ignoreargs.js 1>&2",
    "clean": "rimraf lib package-deps.json",
    "lint": "tslint --project . 1>&2",
    "test": "",
    "docs": "",
    "cover": ""
  },
  "keywords": [
    "Bentley",
    "iModel",
    "iModel.js",
    "EC"
  ],
  "author": {
    "name": "Bentley Systems, Inc.",
    "url": "http://www.bentley.com"
  },
  "dependencies": {
    "fs-extra": "^6.0.1"
  },
  "devDependencies": {
<<<<<<< HEAD
    "@bentley/build-tools": "0.192.0-dev.11",
=======
    "@bentley/build-tools": "0.192.0-dev.14",
>>>>>>> eccf6d71
    "@types/fs-extra": "^4.0.7",
    "rimraf": "^2.6.2",
    "tslint": "^5.11.0",
    "tslint-etc": "^1.5.2",
    "typescript": "~3.2.2"
  }
}<|MERGE_RESOLUTION|>--- conflicted
+++ resolved
@@ -1,10 +1,6 @@
 {
   "name": "@bentley/perf-tools",
-<<<<<<< HEAD
-  "version": "0.192.0-dev.11",
-=======
   "version": "0.192.0-dev.14",
->>>>>>> eccf6d71
   "description": "Tools for collecting and reporting performance data",
   "license": "MIT",
   "repository": {
@@ -33,11 +29,7 @@
     "fs-extra": "^6.0.1"
   },
   "devDependencies": {
-<<<<<<< HEAD
-    "@bentley/build-tools": "0.192.0-dev.11",
-=======
     "@bentley/build-tools": "0.192.0-dev.14",
->>>>>>> eccf6d71
     "@types/fs-extra": "^4.0.7",
     "rimraf": "^2.6.2",
     "tslint": "^5.11.0",
