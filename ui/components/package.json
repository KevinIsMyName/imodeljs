--- conflicted
+++ resolved
@@ -58,7 +58,6 @@
     "@types/mocha": "^5.2.5",
     "@types/react": "^16.4.7",
     "@types/react-data-grid": "^2.0.11",
-    "@types/react-dnd": "^2.0.36",
     "@types/react-dom": "^16.0.6",
     "@types/sinon": "^5.0.1",
     "@types/sinon-chai": "^3.2.0",
@@ -101,13 +100,8 @@
     "lodash": "^4.17.10",
     "react": "^16.4.2",
     "react-data-grid": "^3.0.0",
-<<<<<<< HEAD
-    "react-dnd": "^5.0.0",
-    "react-dom": "^16.4.2"
-=======
     "react-dom": "^16.4.2",
     "react-dnd": "^5.0.0"
->>>>>>> 1eb801b2
   },
   "nyc": {
     "nycrc-path": "../.nycrc"
