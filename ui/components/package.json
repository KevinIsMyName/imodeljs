{
  "name": "@bentley/ui-components",
<<<<<<< HEAD
  "version": "0.191.0-dev.8",
=======
  "version": "0.191.0-dev.9",
>>>>>>> 16a7b892
  "description": "iModel.js UI complex components",
  "license": "MIT",
  "repository": {
    "type": "git",
    "url": "https://github.com/imodeljs/imodeljs"
  },
  "main": "lib/ui-components.js",
  "typings": "lib/ui-components",
  "scripts": {
    "build": "node ./node_modules/@bentley/webpack-tools/bin/buildIModelJsModule.js",
    "clean": "rimraf ./lib package-deps.json",
    "cover": "nyc npm test",
    "docs": "node ./node_modules/@bentley/build-tools/scripts/docs.js --source=./src --includes=../../generated-docs/extract --json=../../generated-docs/ui/ui-components/file.json --tsIndexFile=./ui-components.ts --onlyJson %TYPEDOC_THEME%",
    "lint": "tslint --project . 1>&2",
    "pack": "node ../../scripts/pack.js",
    "test": "mocha --opts ../mocha.opts lib/test/**/*.test.js",
    "test:watch": "npm test -- --reporter min --watch-extensions ts,tsx --watch"
  },
  "iModelJs": {
    "buildModule": {
      "type": "system",
      "sourceResources": [
        {
          "source": "./src/**/*.*css",
          "dest": "./lib"
        },
        {
          "source": "./public/**/*",
          "dest": "./lib/public"
        }
      ],
      "webpack": {
        "dest": "./lib/module",
        "entry": "./lib/ui-components.js",
        "bundleName": "ui-components",
        "styleSheets": true
      }
    }
  },
  "keywords": [
    "Bentley",
    "BIM",
    "iModel"
  ],
  "author": {
    "name": "Bentley Systems, Inc.",
    "url": "http://www.bentley.com"
  },
  "peerDependencies": {
<<<<<<< HEAD
    "@bentley/bentleyjs-core": "^0.191.0-dev.8",
    "@bentley/geometry-core": "^0.191.0-dev.8",
    "@bentley/imodeljs-i18n": "^0.191.0-dev.8",
    "@bentley/imodeljs-common": "^0.191.0-dev.8",
    "@bentley/imodeljs-frontend": "^0.191.0-dev.8",
    "@bentley/ui-core": "^0.191.0-dev.8"
=======
    "@bentley/bentleyjs-core": "^0.191.0-dev.9",
    "@bentley/geometry-core": "^0.191.0-dev.9",
    "@bentley/imodeljs-i18n": "^0.191.0-dev.9",
    "@bentley/imodeljs-common": "^0.191.0-dev.9",
    "@bentley/imodeljs-frontend": "^0.191.0-dev.9",
    "@bentley/ui-core": "^0.191.0-dev.9"
>>>>>>> 16a7b892
  },
  "//devDependencies": [
    "NOTE: All peerDependencies should also be listed as devDependencies since peerDependencies are not considered by npm install",
    "NOTE: All tools used by scripts in this package must be listed as devDependencies"
  ],
  "devDependencies": {
<<<<<<< HEAD
    "@bentley/bentleyjs-core": "0.191.0-dev.8",
    "@bentley/build-tools": "0.191.0-dev.8",
    "@bentley/geometry-core": "0.191.0-dev.8",
    "@bentley/imodeljs-i18n": "0.191.0-dev.8",
    "@bentley/imodeljs-common": "0.191.0-dev.8",
    "@bentley/imodeljs-frontend": "0.191.0-dev.8",
    "@bentley/ui-core": "0.191.0-dev.8",
    "@bentley/webpack-tools": "0.191.0-dev.8",
=======
    "@bentley/bentleyjs-core": "0.191.0-dev.9",
    "@bentley/build-tools": "0.191.0-dev.9",
    "@bentley/geometry-core": "0.191.0-dev.9",
    "@bentley/imodeljs-i18n": "0.191.0-dev.9",
    "@bentley/imodeljs-common": "0.191.0-dev.9",
    "@bentley/imodeljs-frontend": "0.191.0-dev.9",
    "@bentley/ui-core": "0.191.0-dev.9",
    "@bentley/webpack-tools": "0.191.0-dev.9",
>>>>>>> 16a7b892
    "@types/chai": "^4.1.4",
    "@types/chai-as-promised": "^7",
    "@types/chai-jest-snapshot": "^1.3.0",
    "@types/chai-spies": "^1.0.0",
    "@types/chai-string": "^1.4.1",
    "@types/classnames": "^2.2.3",
    "@types/enzyme": "^3.1.12",
    "@types/faker": "^4.1.0",
    "@types/lodash": "^4.14.0",
    "@types/mocha": "^5.2.5",
    "@types/react": "16.7.22",
    "@types/react-highlight-words": "^0.11.1",
    "@types/react-resize-detector": "^3.1.0",
    "@types/react-data-grid": "^4.0.0",
    "@types/react-dom": "16.0.11",
    "@types/react-virtualized": "^9.18.7",
    "@types/sinon": "^5.0.5",
    "@types/sinon-chai": "^3.2.0",
    "chai": "^4.1.2",
    "chai-as-promised": "^7",
    "chai-jest-snapshot": "^2.0.0",
    "chai-spies": "1.0.0",
    "chai-string": "^1.5.0",
    "cross-env": "^5.1.4",
    "enzyme": "^3.4.0",
    "enzyme-adapter-react-16": "^1.2.0",
    "enzyme-to-json": "^3.3.4",
    "faker": "^4.1.0",
    "ignore-styles": "^5.0.1",
    "jsdom": "^11.12.0",
    "jsdom-global": "3.0.2",
    "mocha": "^5.2.0",
    "nyc": "^13.0.1",
    "raf": "^3.4.0",
    "react-testing-library": "^5.8.0",
    "rimraf": "^2.6.2",
    "sinon": "^7.1.1",
    "sinon-chai": "^3.2.0",
    "ts-node": "^7.0.1",
    "tsconfig-paths": "^3.3.2",
    "tslint": "^5.11.0",
    "typedoc": "^0.11.1",
    "typemoq": "^2.1.0",
    "typescript": "~3.2.2",
    "xmlhttprequest": "^1.8.0"
  },
  "//dependencies": [
    "NOTE: these dependencies should be only for things that DO NOT APPEAR IN THE API",
    "NOTE: imodeljs-frontend should remain UI technology agnostic, so no react/angular dependencies are allowed"
  ],
  "dependencies": {
    "@bentley/icons-generic-webfont": "^0.0.9",
    "callable-instance2": "1.0.0",
    "classnames": "^2.2.5",
    "eventemitter2": "^5.0.1",
    "inspire-tree": "^5.0.1",
    "lodash": "^4.17.10",
    "react": "^16.4.2",
    "react-highlight-words": "^0.14.0",
    "react-resize-detector": "^3.2.0",
    "react-data-grid": "^6.0.1",
    "react-dom": "^16.4.2",
    "react-dnd": "^5.0.0",
    "react-dnd-html5-backend": "^5.0.1",
    "react-dnd-test-backend": "^5.0.1",
    "react-virtualized": "^9.21.0",
    "resize-observer-polyfill": "^1.5.0",
    "ts-key-enum": "^2.0.0"
  },
  "nyc": {
    "extends": "./node_modules/@bentley/build-tools/.nycrc",
    "require": [
      "ignore-styles",
      "jsdom-global/register",
      "source-map-support/register",
      "ts-node/register"
    ]
  }
}<|MERGE_RESOLUTION|>--- conflicted
+++ resolved
@@ -1,10 +1,6 @@
 {
   "name": "@bentley/ui-components",
-<<<<<<< HEAD
-  "version": "0.191.0-dev.8",
-=======
   "version": "0.191.0-dev.9",
->>>>>>> 16a7b892
   "description": "iModel.js UI complex components",
   "license": "MIT",
   "repository": {
@@ -54,37 +50,18 @@
     "url": "http://www.bentley.com"
   },
   "peerDependencies": {
-<<<<<<< HEAD
-    "@bentley/bentleyjs-core": "^0.191.0-dev.8",
-    "@bentley/geometry-core": "^0.191.0-dev.8",
-    "@bentley/imodeljs-i18n": "^0.191.0-dev.8",
-    "@bentley/imodeljs-common": "^0.191.0-dev.8",
-    "@bentley/imodeljs-frontend": "^0.191.0-dev.8",
-    "@bentley/ui-core": "^0.191.0-dev.8"
-=======
     "@bentley/bentleyjs-core": "^0.191.0-dev.9",
     "@bentley/geometry-core": "^0.191.0-dev.9",
     "@bentley/imodeljs-i18n": "^0.191.0-dev.9",
     "@bentley/imodeljs-common": "^0.191.0-dev.9",
     "@bentley/imodeljs-frontend": "^0.191.0-dev.9",
     "@bentley/ui-core": "^0.191.0-dev.9"
->>>>>>> 16a7b892
   },
   "//devDependencies": [
     "NOTE: All peerDependencies should also be listed as devDependencies since peerDependencies are not considered by npm install",
     "NOTE: All tools used by scripts in this package must be listed as devDependencies"
   ],
   "devDependencies": {
-<<<<<<< HEAD
-    "@bentley/bentleyjs-core": "0.191.0-dev.8",
-    "@bentley/build-tools": "0.191.0-dev.8",
-    "@bentley/geometry-core": "0.191.0-dev.8",
-    "@bentley/imodeljs-i18n": "0.191.0-dev.8",
-    "@bentley/imodeljs-common": "0.191.0-dev.8",
-    "@bentley/imodeljs-frontend": "0.191.0-dev.8",
-    "@bentley/ui-core": "0.191.0-dev.8",
-    "@bentley/webpack-tools": "0.191.0-dev.8",
-=======
     "@bentley/bentleyjs-core": "0.191.0-dev.9",
     "@bentley/build-tools": "0.191.0-dev.9",
     "@bentley/geometry-core": "0.191.0-dev.9",
@@ -93,7 +70,6 @@
     "@bentley/imodeljs-frontend": "0.191.0-dev.9",
     "@bentley/ui-core": "0.191.0-dev.9",
     "@bentley/webpack-tools": "0.191.0-dev.9",
->>>>>>> 16a7b892
     "@types/chai": "^4.1.4",
     "@types/chai-as-promised": "^7",
     "@types/chai-jest-snapshot": "^1.3.0",
