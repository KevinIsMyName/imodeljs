--- conflicted
+++ resolved
@@ -35,19 +35,12 @@
     "url": "http://www.bentley.com"
   },
   "peerDependencies": {
-<<<<<<< HEAD
-    "@bentley/bentleyjs-core": "^2.16.0-dev.24",
-    "@bentley/geometry-core": "^2.16.0-dev.24",
-    "@bentley/imodeljs-i18n": "^2.16.0-dev.24",
-    "@bentley/ui-abstract": "^2.16.0-dev.24",
-    "@itwin/itwinui-css": "^0.12.0",
-    "@itwin/itwinui-react": "^1.2.0",
-=======
     "@bentley/bentleyjs-core": "^2.16.0-dev.27",
     "@bentley/geometry-core": "^2.16.0-dev.27",
     "@bentley/imodeljs-i18n": "^2.16.0-dev.27",
     "@bentley/ui-abstract": "^2.16.0-dev.27",
->>>>>>> d3857547
+    "@itwin/itwinui-css": "^0.12.0",
+    "@itwin/itwinui-react": "^1.2.0",
     "react": "^16.8.0",
     "react-dom": "^16.8.0"
   },
