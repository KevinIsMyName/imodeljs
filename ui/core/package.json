--- conflicted
+++ resolved
@@ -1,10 +1,6 @@
 {
   "name": "@bentley/ui-core",
-<<<<<<< HEAD
-  "version": "2.16.0-dev.9",
-=======
   "version": "2.16.0-dev.12",
->>>>>>> 8aaff637
   "description": "iModel.js UI core components",
   "main": "lib/ui-core.js",
   "typings": "lib/ui-core",
@@ -39,17 +35,10 @@
     "url": "http://www.bentley.com"
   },
   "peerDependencies": {
-<<<<<<< HEAD
-    "@bentley/bentleyjs-core": "^2.16.0-dev.9",
-    "@bentley/geometry-core": "^2.16.0-dev.9",
-    "@bentley/imodeljs-i18n": "^2.16.0-dev.9",
-    "@bentley/ui-abstract": "^2.16.0-dev.9",
-=======
     "@bentley/bentleyjs-core": "^2.16.0-dev.12",
     "@bentley/geometry-core": "^2.16.0-dev.12",
     "@bentley/imodeljs-i18n": "^2.16.0-dev.12",
     "@bentley/ui-abstract": "^2.16.0-dev.12",
->>>>>>> 8aaff637
     "react": "^16.8.0",
     "react-dom": "^16.8.0"
   },
@@ -58,15 +47,6 @@
     "NOTE: All tools used by scripts in this package must be listed as devDependencies"
   ],
   "devDependencies": {
-<<<<<<< HEAD
-    "@bentley/bentleyjs-core": "2.16.0-dev.9",
-    "@bentley/build-tools": "2.16.0-dev.9",
-    "@bentley/eslint-plugin": "2.16.0-dev.9",
-    "@bentley/geometry-core": "2.16.0-dev.9",
-    "@bentley/imodeljs-i18n": "2.16.0-dev.9",
-    "@bentley/react-scripts": "3.4.9",
-    "@bentley/ui-abstract": "2.16.0-dev.9",
-=======
     "@bentley/bentleyjs-core": "2.16.0-dev.12",
     "@bentley/build-tools": "2.16.0-dev.12",
     "@bentley/eslint-plugin": "2.16.0-dev.12",
@@ -74,7 +54,6 @@
     "@bentley/imodeljs-i18n": "2.16.0-dev.12",
     "@bentley/react-scripts": "3.4.9",
     "@bentley/ui-abstract": "2.16.0-dev.12",
->>>>>>> 8aaff637
     "@testing-library/react": "^8.0.1",
     "@testing-library/react-hooks": "^3.2.1",
     "@types/chai": "^4.1.4",
