--- conflicted
+++ resolved
@@ -1,58 +1,55 @@
-/*---------------------------------------------------------------------------------------------
-* Copyright (c) Bentley Systems, Incorporated. All rights reserved.
-* See LICENSE.md in the project root for license terms and full copyright notice.
-*--------------------------------------------------------------------------------------------*/
-@import "../style/index";
-@import "./variables";
-<<<<<<< HEAD
-=======
-@import "~@itwin/itwinui-css/scss/style/speed";
->>>>>>> 3fd1067d
-@import "~@itwin/itwinui-css/scss/style/typography";
-@import "~@itwin/itwinui-css/scss/style/variables";
-
-@mixin uicore-inputs-textarea {
-
-  display:                block;
-  box-sizing:             border-box;
-  width:                  100%;
-  padding:                $uicore-inputs-padding-bordered $uicore-bordered-padding;
-  margin:                 $uicore-inputs-margin 0;
-  font-family:            $iui-font-family;
-  font-size:              $iui-font-size;
-  font-weight:            normal;
-  line-height:            $uicore-line-height;
-  color:                  $buic-text-color;
-  background-color:       $buic-background-control;
-  background-image:       none;
-  border:                 1px solid $uicore-inputs-border-color;
-  border-radius:          $iui-border-radius;
-  box-shadow:             $buic-inputs-boxshadow 0px 1px 1px inset;
-  transition:             border-color $iui-speed-fast ease-in-out, box-shadow $iui-speed-fast ease-in-out;
-
-  &:-ms-input-placeholder {       color: $buic-foreground-disabled; }
-  &::-webkit-input-placeholder {  color: $buic-foreground-disabled; }
-  &::placeholder {                color: $buic-foreground-disabled; }
-
-  &[disabled],
-  &[readonly] {
-
-    background-color:   $buic-background-control-disabled;
-    border-color:       $buic-foreground-disabled;
-    color:              $buic-foreground-disabled;
-    cursor:             not-allowed;
-    opacity:            $uicore-opacity-disabled;
-  }
-
-  &:focus {
-
-    border-color:       $buic-foreground-focus-border;
-    outline:            0px;
-    box-shadow:         $uicore-inputs-focus-boxshadow;
-  }
-
-  &.iui-textarea {
-    padding: $uicore-iui-input-padding;
-  }
-
-}
+/*---------------------------------------------------------------------------------------------
+* Copyright (c) Bentley Systems, Incorporated. All rights reserved.
+* See LICENSE.md in the project root for license terms and full copyright notice.
+*--------------------------------------------------------------------------------------------*/
+@import "../style/index";
+@import "./variables";
+@import "~@itwin/itwinui-css/scss/style/speed";
+@import "~@itwin/itwinui-css/scss/style/typography";
+@import "~@itwin/itwinui-css/scss/style/variables";
+
+@mixin uicore-inputs-textarea {
+
+  display:                block;
+  box-sizing:             border-box;
+  width:                  100%;
+  padding:                $uicore-inputs-padding-bordered $uicore-bordered-padding;
+  margin:                 $uicore-inputs-margin 0;
+  font-family:            $iui-font-family;
+  font-size:              $iui-font-size;
+  font-weight:            normal;
+  line-height:            $uicore-line-height;
+  color:                  $buic-text-color;
+  background-color:       $buic-background-control;
+  background-image:       none;
+  border:                 1px solid $uicore-inputs-border-color;
+  border-radius:          $iui-border-radius;
+  box-shadow:             $buic-inputs-boxshadow 0px 1px 1px inset;
+  transition:             border-color $iui-speed-fast ease-in-out, box-shadow $iui-speed-fast ease-in-out;
+
+  &:-ms-input-placeholder {       color: $buic-foreground-disabled; }
+  &::-webkit-input-placeholder {  color: $buic-foreground-disabled; }
+  &::placeholder {                color: $buic-foreground-disabled; }
+
+  &[disabled],
+  &[readonly] {
+
+    background-color:   $buic-background-control-disabled;
+    border-color:       $buic-foreground-disabled;
+    color:              $buic-foreground-disabled;
+    cursor:             not-allowed;
+    opacity:            $uicore-opacity-disabled;
+  }
+
+  &:focus {
+
+    border-color:       $buic-foreground-focus-border;
+    outline:            0px;
+    box-shadow:         $uicore-inputs-focus-boxshadow;
+  }
+
+  &.iui-textarea {
+    padding: $uicore-iui-input-padding;
+  }
+
+}