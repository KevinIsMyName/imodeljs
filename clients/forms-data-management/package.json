--- conflicted
+++ resolved
@@ -35,26 +35,11 @@
     "url": "http://www.bentley.com"
   },
   "peerDependencies": {
-<<<<<<< HEAD
-    "@bentley/bentleyjs-core": "^2.13.0-dev.2",
-    "@bentley/itwin-client": "^2.13.0-dev.2"
+    "@bentley/bentleyjs-core": "^2.13.0-dev.6",
+    "@bentley/itwin-client": "^2.13.0-dev.6"
   },
   "devDependencies": {
-    "@bentley/bentleyjs-core": "2.13.0-dev.2",
-    "@bentley/build-tools": "2.13.0-dev.2",
-    "@bentley/certa": "2.13.0-dev.2",
-    "@bentley/config-loader": "2.13.0-dev.2",
-    "@bentley/context-registry-client": "2.13.0-dev.2",
-    "@bentley/eslint-plugin": "2.13.0-dev.2",
-    "@bentley/itwin-client": "2.13.0-dev.2",
-    "@bentley/oidc-signin-tool": "2.13.0-dev.2",
-=======
-    "@bentley/itwin-client": "^2.13.0-dev.6"
-  },
-  "dependencies": {
-    "@bentley/bentleyjs-core": "2.13.0-dev.6"
-  },
-  "devDependencies": {
+    "@bentley/bentleyjs-core": "2.13.0-dev.6",
     "@bentley/build-tools": "2.13.0-dev.6",
     "@bentley/certa": "2.13.0-dev.6",
     "@bentley/config-loader": "2.13.0-dev.6",
@@ -62,7 +47,6 @@
     "@bentley/eslint-plugin": "2.13.0-dev.6",
     "@bentley/itwin-client": "2.13.0-dev.6",
     "@bentley/oidc-signin-tool": "2.13.0-dev.6",
->>>>>>> c7876207
     "@types/chai": "^4.1.4",
     "@types/mocha": "^5.2.5",
     "@types/node": "10.14.1",
