--- conflicted
+++ resolved
@@ -49,19 +49,6 @@
   },
   "repository": {},
   "dependencies": {
-<<<<<<< HEAD
-    "@bentley/bentleyjs-core": "0.192.0-dev.11",
-    "@bentley/electron-manager": "0.192.0-dev.11",
-    "@bentley/geometry-core": "0.192.0-dev.11",
-    "@bentley/imodeljs-clients": "0.192.0-dev.11",
-    "@bentley/imodeljs-clients-backend": "0.192.0-dev.11",
-    "@bentley/imodeljs-common": "0.192.0-dev.11",
-    "@bentley/imodeljs-i18n": "0.192.0-dev.11",
-    "@bentley/imodeljs-quantity": "0.192.0-dev.11",
-    "@bentley/imodeljs-frontend": "0.192.0-dev.11",
-    "@bentley/imodeljs-backend": "0.192.0-dev.11",
-    "@bentley/webpack-tools": "0.192.0-dev.11",
-=======
     "@bentley/bentleyjs-core": "0.192.0-dev.14",
     "@bentley/electron-manager": "0.192.0-dev.14",
     "@bentley/geometry-core": "0.192.0-dev.14",
@@ -73,22 +60,14 @@
     "@bentley/imodeljs-frontend": "0.192.0-dev.14",
     "@bentley/imodeljs-backend": "0.192.0-dev.14",
     "@bentley/webpack-tools": "0.192.0-dev.14",
->>>>>>> eccf6d71
     "body-parser": "^1.18.2",
     "tooltip.js": "^1.2.0"
   },
   "devDependencies": {
-<<<<<<< HEAD
-    "@bentley/config-loader": "0.192.0-dev.11",
-    "@bentley/build-tools": "0.192.0-dev.11",
-    "@bentley/webpack-tools": "0.192.0-dev.11",
-    "@bentley/imodeljs-webserver": "0.192.0-dev.11",
-=======
     "@bentley/config-loader": "0.192.0-dev.14",
     "@bentley/build-tools": "0.192.0-dev.14",
     "@bentley/webpack-tools": "0.192.0-dev.14",
     "@bentley/imodeljs-webserver": "0.192.0-dev.14",
->>>>>>> eccf6d71
     "@types/body-parser": "^1.17.0",
     "@types/express": "^4.16.1",
     "@types/node": "10.14.1",
