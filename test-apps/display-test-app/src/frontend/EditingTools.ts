--- conflicted
+++ resolved
@@ -1,647 +1,624 @@
-/*---------------------------------------------------------------------------------------------
-* Copyright (c) Bentley Systems, Incorporated. All rights reserved.
-* See LICENSE.md in the project root for license terms and full copyright notice.
-*--------------------------------------------------------------------------------------------*/
-import { assert, Id64String } from "@bentley/bentleyjs-core";
-import {
-  Angle, Geometry, IModelJson, LineSegment3d, LineString3d, Matrix3d, Point3d, Range3d, Transform, Vector3d, YawPitchRollAngles,
-} from "@bentley/geometry-core";
-import {
-  Code, ColorDef, Frustum, GeometryStreamProps, IModelWriteRpcInterface, LinePixels, PhysicalElementProps, Placement2d, Placement2dProps, Placement3d,
-} from "@bentley/imodeljs-common";
-import {
-  AccuDraw, AccuDrawFlags, AccuDrawHintBuilder, BeButtonEvent, CoreTools, DecorateContext, DynamicsContext, ElementEditor3d, ElementSetTool,
-  EventHandled, GraphicType, HitDetail, IModelApp, InteractiveEditingSession, PrimitiveTool, Tool,
-  ToolAssistanceInstruction,
-} from "@bentley/imodeljs-frontend";
-import { setTitle } from "./Title";
-
-// Simple tools for testing interactive editing. They require the iModel to have been opened in read-write mode.
-
-/** If an editing session is currently in progress, end it; otherwise, begin a new one. */
-export class EditingSessionTool extends Tool {
-  public static toolId = "EditingSession";
-  public static get minArgs() { return 0; }
-  public static get maxArgs() { return 0; }
-
-  public run(): boolean {
-    // eslint-disable-next-line @typescript-eslint/no-floating-promises
-    this._run();
-    return true;
-  }
-
-  private async _run(): Promise<void> {
-    const imodel = IModelApp.viewManager.selectedView?.iModel;
-    if (!imodel || !imodel.isBriefcaseConnection())
-      return;
-
-    const session = InteractiveEditingSession.get(imodel);
-    if (session)
-      await session.end();
-    else
-      await InteractiveEditingSession.begin(imodel);
-
-    setTitle(imodel);
-  }
-}
-
-export abstract class UndoRedoTool extends Tool {
-  protected abstract get isUndo(): boolean;
-
-  public run(): boolean {
-    const imodel = IModelApp.viewManager.selectedView?.iModel;
-    if (imodel) {
-      // eslint-disable-next-line @typescript-eslint/no-floating-promises,deprecation/deprecation
-      IModelWriteRpcInterface.getClient().undoRedo(imodel.getRpcProps(), this.isUndo);
-    }
-
-    return true;
-  }
-}
-
-export class UndoTool extends UndoRedoTool {
-  public static toolId = "DtaUndo";
-  protected get isUndo() { return true; }
-}
-
-export class RedoTool extends UndoRedoTool {
-  public static toolId = "DtaRedo";
-  protected get isUndo() { return false; }
-}
-
-/** Delete elements immediately from active selection set or prompt user to identify elements to delete. */
-export class DeleteElementsTool extends ElementSetTool {
-  public static toolId = "DeleteElements";
-
-<<<<<<< HEAD
-  protected get allowSelectionSet(): boolean { return true; }
-  protected get allowGroups(): boolean { return true; }
-  protected get allowDragSelect(): boolean { return true; }
-  protected get controlKeyContinuesSelection(): boolean { return true; }
-  protected get requireAcceptForSelectionSetOperation(): boolean { return false; }
-=======
-  public run(): boolean {
-    // eslint-disable-next-line @typescript-eslint/no-floating-promises
-    this._run();
-    return true;
-  }
-
-  private async _run(): Promise<void> {
-    const imodel = IModelApp.viewManager.selectedView?.iModel;
-    if (!imodel || !imodel.isBriefcaseConnection())
-      return;
-
-    const elements = imodel.selectionSet.elements;
-    if (0 === elements.size)
-      return;
->>>>>>> b9a21f42
-
-  public async processAgendaImmediate(): Promise<void> {
-    // TODO: EditCommand...what clears the deleted elements from the selection set?
-    try {
-<<<<<<< HEAD
-      await IModelWriteRpcInterface.getClient().deleteElements(this.iModel.getRpcProps(), Array.from(this.agenda.elements));
-      await this.iModel.saveChanges();
-=======
-      // eslint-disable-next-line deprecation/deprecation
-      await IModelWriteRpcInterface.getClient().deleteElements(imodel.getRpcProps(), Array.from(elements));
-      await imodel.saveChanges();
->>>>>>> b9a21f42
-    } catch (err) {
-      alert(err.toString());
-    }
-  }
-
-  public onRestartTool(): void {
-    const tool = new DeleteElementsTool();
-    if (!tool.run())
-      this.exitTool();
-  }
-}
-
-/** Base class for applying a transform to element placements. */
-export abstract class TransformElementTool extends ElementSetTool {
-  protected get allowSelectionSet(): boolean { return true; }
-  protected get allowGroups(): boolean { return true; }
-  protected get allowDragSelect(): boolean { return true; }
-  protected get controlKeyContinuesSelection(): boolean { return true; }
-  protected get wantAccuSnap(): boolean { return true; }
-  protected get wantDynamics(): boolean { return true; }
-  protected get wantMakeCopy(): boolean { return false; } // For testing repeat vs. restart...
-  private _elementAlignedBoxes?: Frustum[]; // TODO: Display agenda "graphics" with supplied transform...
-
-  protected abstract calculateTransform(ev: BeButtonEvent): Transform | undefined;
-
-  protected async createAgendaGraphics(changed: boolean): Promise<void> {
-    if (changed) {
-      if (undefined === this._elementAlignedBoxes)
-        return; // Not yet needed...
-    } else {
-      if (undefined !== this._elementAlignedBoxes)
-        return; // Use existing graphics...
-    }
-
-    this._elementAlignedBoxes = new Array<Frustum>();
-    if (0 === this.currentElementCount)
-      return;
-
-    try {
-      const elementProps = await this.iModel.elements.getProps(this.agenda.elements);
-      const range = new Range3d();
-
-      for (const props of elementProps) {
-        const placementProps = (props as any).placement;
-        if (undefined === placementProps)
-          continue;
-
-        const hasAngle = (arg: any): arg is Placement2dProps => arg.angle !== undefined;
-        const placement = hasAngle(placementProps) ? Placement2d.fromJSON(placementProps) : Placement3d.fromJSON(placementProps);
-        range.setFrom(placement instanceof Placement2d ? Range3d.createRange2d(placement.bbox, 0) : placement.bbox);
-
-        const frustum = Frustum.fromRange(range);
-        frustum.multiply(placement.transform);
-        this._elementAlignedBoxes.push(frustum);
-      }
-    } catch { }
-  }
-
-  protected async onAgendaModified(): Promise<void> {
-    await this.createAgendaGraphics(true);
-  }
-
-  protected async initAgendaDynamics(): Promise<boolean> {
-    await this.createAgendaGraphics(false);
-    return super.initAgendaDynamics();
-  }
-
-  protected transformAgendaDynamics(transform: Transform, context: DynamicsContext): void {
-    if (undefined === this._elementAlignedBoxes)
-      return;
-
-    const builder = context.target.createGraphicBuilder(GraphicType.WorldOverlay, context.viewport, transform);
-    builder.setSymbology(context.viewport.getContrastToBackgroundColor(), ColorDef.black, 1, LinePixels.HiddenLine);
-
-    for (const frust of this._elementAlignedBoxes)
-      builder.addFrustum(frust.clone());
-
-    context.addGraphic(builder.finish());
-  }
-
-  public onDynamicFrame(ev: BeButtonEvent, context: DynamicsContext): void {
-    const transform = this.calculateTransform(ev);
-    if (undefined === transform)
-      return;
-    this.transformAgendaDynamics(transform, context);
-  }
-
-  protected updateAnchorLocation(transform: Transform): void {
-    // Update anchor point to support creating additional copies (repeat vs. restart)...
-    if (undefined === this.anchorPoint)
-      return;
-    transform.multiplyPoint3d(this.anchorPoint, this.anchorPoint);
-    IModelApp.accuDraw.setContext(AccuDrawFlags.SetOrigin, this.anchorPoint);
-  }
-
-  protected async transformAgenda(transform: Transform): Promise<void> {
-    // TODO: EditCommand...?
-    const editor = await ElementEditor3d.start(this.iModel);
-    await editor.startModifyingElements(this.agenda.elements);
-    await editor.applyTransform(transform.toJSON());
-    await editor.write();
-    await this.saveChanges();
-    await editor.end();
-  }
-
-  public async processAgenda(ev: BeButtonEvent): Promise<void> {
-    const transform = this.calculateTransform(ev);
-    if (undefined === transform)
-      return;
-    await this.transformAgenda(transform);
-    this.updateAnchorLocation(transform);
-  }
-
-  public async onProcessComplete(): Promise<void> {
-    if (this.wantMakeCopy)
-      return; // TODO: Update agenda to hold copies, replace current selection set with copies, etc...
-    return super.onProcessComplete();
-  }
-}
-
-/** Move elements by applying translation to placement. */
-export class MoveElementTool extends TransformElementTool {
-  public static toolId = "MoveElements";
-
-  protected calculateTransform(ev: BeButtonEvent): Transform | undefined {
-    if (undefined === this.anchorPoint)
-      return undefined;
-    return Transform.createTranslation(ev.point.minus(this.anchorPoint));
-  }
-
-  protected provideToolAssistance(_mainInstrText?: string, _additionalInstr?: ToolAssistanceInstruction[]): void {
-    let mainMsg;
-    if (!this.isSelectByPoints && !this.wantAdditionalElements)
-      mainMsg = CoreTools.translate(this.wantAdditionalInput ? "ElementSet.Prompts.StartPoint" : "ElementSet.Prompts.EndPoint");
-    super.provideToolAssistance(mainMsg);
-  }
-
-  public onRestartTool(): void {
-    const tool = new MoveElementTool();
-    if (!tool.run())
-      this.exitTool();
-  }
-}
-
-/** Rotate elements by applying "active angle" to placement. */
-export class RotateElementByAngleTool extends TransformElementTool {
-  public static toolId = "RotateElementsByAngle";
-  protected angle = Angle.createDegrees(45);
-
-  protected get requireAcceptForSelectionSetDynamics(): boolean { return false; }
-
-  protected calculateTransform(ev: BeButtonEvent): Transform | undefined {
-    if (undefined === ev.viewport)
-      return undefined;
-
-    const rotMatrix = AccuDraw.getCurrentOrientation(ev.viewport, true, true);
-    if (undefined === rotMatrix)
-      return undefined;
-
-    const invMatrix = rotMatrix.inverse();
-    if (undefined === invMatrix)
-      return undefined;
-
-    const angMatrix = YawPitchRollAngles.createDegrees(this.angle.degrees, 0, 0).toMatrix3d();
-    if (undefined === angMatrix)
-      return undefined;
-
-    angMatrix.multiplyMatrixMatrix(rotMatrix, rotMatrix);
-    invMatrix.multiplyMatrixMatrix(rotMatrix, rotMatrix);
-
-    return Transform.createFixedPointAndMatrix(ev.point, rotMatrix);
-  }
-
-  protected provideToolAssistance(_mainInstrText?: string, _additionalInstr?: ToolAssistanceInstruction[]): void {
-    let mainMsg;
-    if (!this.isSelectByPoints && !this.wantAdditionalElements && this.wantAdditionalInput)
-      mainMsg = "Identify Point to Rotate About";
-    super.provideToolAssistance(mainMsg);
-  }
-
-  public onRestartTool(): void {
-    const tool = new RotateElementByAngleTool();
-    if (!tool.run())
-      this.exitTool();
-  }
-}
-
-/** Rotate elements by applying angle defined by 3 points to placement. */
-export class RotateElementByPointsTool extends TransformElementTool {
-  public static toolId = "RotateElementsByPoints";
-  protected xAxisPoint?: Point3d;
-  protected havePivotPoint = false;
-  protected haveFinalPoint = false;
-
-  protected calculateTransform(ev: BeButtonEvent): Transform | undefined {
-    if (undefined === ev.viewport)
-      return undefined;
-
-    if (undefined === this.anchorPoint || undefined === this.xAxisPoint)
-      return undefined;
-
-    const vec1 = Vector3d.createStartEnd(this.anchorPoint, this.xAxisPoint);
-    const vec2 = Vector3d.createStartEnd(this.anchorPoint, ev.point);
-
-    if (!vec1.normalizeInPlace() || !vec2.normalizeInPlace())
-      return undefined;
-
-    const dot = vec1.dotProduct(vec2);
-    if (dot > (1.0 - Geometry.smallAngleRadians))
-      return undefined;
-
-    if (dot < (-1.0 + Geometry.smallAngleRadians)) {
-      const rotMatrix = AccuDraw.getCurrentOrientation(ev.viewport, true, true);
-      if (undefined === rotMatrix)
-        return undefined;
-
-      const invMatrix = rotMatrix.inverse();
-      if (undefined === invMatrix)
-        return undefined;
-
-      const angMatrix = YawPitchRollAngles.createRadians(Math.PI, 0, 0).toMatrix3d(); // 180 degree rotation...
-      if (undefined === angMatrix)
-        return undefined;
-
-      angMatrix.multiplyMatrixMatrix(rotMatrix, rotMatrix);
-      invMatrix.multiplyMatrixMatrix(rotMatrix, rotMatrix);
-
-      return Transform.createFixedPointAndMatrix(this.anchorPoint, rotMatrix);
-    }
-
-    const zVec = vec1.unitCrossProduct(vec2);
-    if (undefined === zVec)
-      return undefined;
-
-    const yVec = zVec.unitCrossProduct(vec1);
-    if (undefined === yVec)
-      return undefined;
-
-    const matrix1 = Matrix3d.createRows(vec1, yVec, zVec);
-    zVec.unitCrossProduct(vec2, yVec);
-    const matrix2 = Matrix3d.createColumns(vec2, yVec, zVec);
-
-    const matrix = matrix2.multiplyMatrixMatrix(matrix1);
-    if (undefined === matrix)
-      return undefined;
-
-    return Transform.createFixedPointAndMatrix(this.anchorPoint, matrix);
-  }
-
-  public onDynamicFrame(ev: BeButtonEvent, context: DynamicsContext): void {
-    const transform = this.calculateTransform(ev);
-    if (undefined !== transform)
-      return this.transformAgendaDynamics(transform, context);
-
-    if (undefined === this.anchorPoint)
-      return;
-
-    const builder = context.target.createGraphicBuilder(GraphicType.WorldOverlay, context.viewport);
-    builder.setSymbology(context.viewport.getContrastToBackgroundColor(), ColorDef.black, 1, LinePixels.Code2);
-    builder.addLineString([this.anchorPoint.clone(), ev.point.clone()]);
-    context.addGraphic(builder.finish());
-  }
-
-  protected get wantAdditionalInput(): boolean { return !this.haveFinalPoint; }
-
-  protected wantProcessAgenda(ev: BeButtonEvent): boolean {
-    if (!this.havePivotPoint)
-      this.havePivotPoint = true; // Uses anchorPoint...
-    else if (undefined === this.xAxisPoint)
-      this.xAxisPoint = ev.point.clone();
-    else if (!this.haveFinalPoint)
-      this.haveFinalPoint = true; // Uses button event...
-
-    return super.wantProcessAgenda(ev);
-  }
-
-  protected setupAndPromptForNextAction(): void {
-    super.setupAndPromptForNextAction();
-
-    if (undefined === this.anchorPoint || undefined === this.xAxisPoint)
-      return;
-
-    const hints = new AccuDrawHintBuilder();
-    hints.setXAxis(Vector3d.createStartEnd(this.anchorPoint, this.xAxisPoint));
-    hints.setOrigin(this.anchorPoint);
-    hints.setModePolar();
-    hints.sendHints();
-  }
-
-  protected provideToolAssistance(_mainInstrText?: string, _additionalInstr?: ToolAssistanceInstruction[]): void {
-    let mainMsg;
-    if (!this.isSelectByPoints && !this.wantAdditionalElements) {
-      if (!this.havePivotPoint)
-        mainMsg = "Identify Point to Rotate About";
-      else if (undefined === this.xAxisPoint)
-        mainMsg = "Define Start of Rotation";
-      else
-        mainMsg = "Define Amount of Rotation";
-    }
-    super.provideToolAssistance(mainMsg);
-  }
-
-  public onRestartTool(): void {
-    const tool = new RotateElementByPointsTool();
-    if (!tool.run())
-      this.exitTool();
-  }
-}
-
-/** Tool that requires 2 elements to complete. TODO: Subtract Solids */
-export class ExactlyTwoElementsTool extends ElementSetTool {
-  public static toolId = "ExactlyTwoElements";
-  protected needAccept = true; // For testing explict accept after both elements are identified...
-
-  protected get requiredElementCount(): number { return 2; }
-
-  public requireWriteableTarget(): boolean { return false; } // TEMPORARY...
-
-  protected provideToolAssistance(_mainInstrText?: string, _additionalInstr?: ToolAssistanceInstruction[]): void {
-    let mainMsg;
-    if (this.wantAdditionalElements)
-      mainMsg = (0 === this.currentElementCount ?  "Identify First Element" : "Identify Second Element");
-    super.provideToolAssistance(mainMsg);
-  }
-
-  protected get wantAdditionalInput(): boolean { const needAccept = this.needAccept; this.needAccept = false; return needAccept; }
-
-  public async processAgendaImmediate(): Promise<void> {
-    // console.log(">>> Process Agenda: ExactlyTwoElementsTool"); // eslint-disable-line no-console
-  }
-
-  public onRestartTool(): void {
-    const tool = new ExactlyTwoElementsTool();
-    if (!tool.run())
-      this.exitTool();
-  }
-}
-
-/** Tool that requires at least 2 elements to complete. TODO: Unite Solids */
-export class AtLeastTwoElementsTool extends ElementSetTool {
-  public static toolId = "AtLeastTwoElements";
-
-  protected get requiredElementCount(): number { return 2; }
-  protected get allowSelectionSet(): boolean { return true; }
-  protected get allowGroups(): boolean { return true; }
-  protected get allowDragSelect(): boolean { return true; }
-  protected get controlKeyContinuesSelection(): boolean { return true; }
-
-  public requireWriteableTarget(): boolean { return false; } // TEMPORARY...
-
-  public async processAgendaImmediate(): Promise<void> {
-    // console.log(">>> Process Agenda: ExactlyTwoElementsTool"); // eslint-disable-line no-console
-  }
-
-  public onRestartTool(): void {
-    const tool = new AtLeastTwoElementsTool();
-    if (!tool.run())
-      this.exitTool();
-  }
-}
-
-/** A basic interactive editing tool. */
-abstract class InteractiveEditingTool extends PrimitiveTool {
-  private _editor?: ElementEditor3d;
-
-  protected async getEditor(): Promise<ElementEditor3d> {
-    if (!this._editor)
-      this._editor = await ElementEditor3d.start(this.iModel);
-
-    return this._editor;
-  }
-
-  public onCleanup(): void {
-    // eslint-disable-next-line @typescript-eslint/no-floating-promises
-    this.closeEditor();
-  }
-
-  private async closeEditor(): Promise<void> {
-    if (this._editor) {
-      await this._editor.end();
-      this._editor = undefined;
-    }
-  }
-}
-
-/** Places a line string. The first model in the view's model selector and the first category in its category selector are used. */
-export class PlaceLineStringTool extends InteractiveEditingTool {
-  public static toolId = "PlaceLineString";
-  private readonly _points: Point3d[] = [];
-  private _snapGeomId?: Id64String;
-
-  public requireWriteableTarget(): boolean { return true; }
-
-  public onPostInstall(): void {
-    super.onPostInstall();
-    this.setupAndPromptForNextAction();
-  }
-
-  public setupAndPromptForNextAction(): void {
-    IModelApp.accuSnap.enableSnap(true);
-
-    const nPts = this._points.length;
-    const prompts = ["Enter start point", "Enter second point", "Enter next point or Reset to finish"];
-    const prompt = prompts[Math.min(nPts, 2)];
-    IModelApp.notifications.outputPrompt(prompt);
-
-    if (0 === nPts)
-      return;
-
-    const hints = new AccuDrawHintBuilder();
-    hints.enableSmartRotation = true;
-
-    if (nPts > 1 && !this._points[nPts - 1].isAlmostEqual(this._points[nPts - 2]))
-      hints.setXAxis(Vector3d.createStartEnd(this._points[nPts - 2], this._points[nPts - 1])); // Rotate AccuDraw to last segment.
-
-    hints.setOrigin(this._points[nPts - 1]);
-    hints.sendHints();
-  }
-
-  public testDecorationHit(id: Id64String): boolean {
-    return id === this._snapGeomId;
-  }
-
-  public getDecorationGeometry(_hit: HitDetail): GeometryStreamProps | undefined {
-    if (this._points.length < 2)
-      return undefined;
-
-    const geom = IModelJson.Writer.toIModelJson(LineString3d.create(this._points));
-    return geom ? [geom] : undefined;
-  }
-
-  public decorate(context: DecorateContext): void {
-    if (this._points.length < 2)
-      return;
-
-    if (undefined === this._snapGeomId)
-      this._snapGeomId = this.iModel.transientIds.next;
-
-    const builder = context.createGraphicBuilder(GraphicType.WorldDecoration, undefined, this._snapGeomId);
-    builder.setSymbology(context.viewport.getContrastToBackgroundColor(), ColorDef.black, 1);
-    builder.addLineString([...this._points]);
-    context.addDecorationFromBuilder(builder);
-  }
-
-  public onDynamicFrame(ev: BeButtonEvent, context: DynamicsContext): void {
-    if (this._points.length < 1)
-      return;
-
-    // Only draw current segment in dynamics - accepted segments are drawn as pickable decorations.
-    const builder = context.createSceneGraphicBuilder();
-    builder.setSymbology(context.viewport.getContrastToBackgroundColor(), ColorDef.black, 1);
-    builder.addLineString([this._points[this._points.length - 1].clone(), ev.point.clone()]);
-    context.addGraphic(builder.finish());
-  }
-
-  public async onDataButtonDown(ev: BeButtonEvent): Promise<EventHandled> {
-    await this.getEditor();
-    this._points.push(ev.point.clone());
-    this.setupAndPromptForNextAction();
-
-    if (!this.isDynamicsStarted)
-      this.beginDynamics();
-
-    return EventHandled.No;
-  }
-
-  private async createElement(): Promise<void> {
-    const vp = this.targetView;
-    assert(undefined !== vp);
-    assert(2 <= this._points.length);
-
-    let category;
-    for (const catId of vp.view.categorySelector.categories) {
-      category = catId;
-      break;
-    }
-
-    if (undefined === category)
-      return;
-
-    let model;
-    if (vp.view.is2d()) {
-      model = vp.view.baseModelId;
-    } else if (vp.view.isSpatialView()) {
-      for (const modId of vp.view.modelSelector.models) {
-        model = modId;
-        break;
-      }
-    }
-
-    if (undefined === model)
-      return;
-
-    const origin = this._points[0];
-    const angles = new YawPitchRollAngles();
-    const pts = this._points.map((p) => p.minus(origin));
-
-    const primitive = this._points.length === 2 ? LineSegment3d.create(pts[0], pts[1]) : LineString3d.create(pts);
-    const geom = IModelJson.Writer.toIModelJson(primitive);
-    const props: PhysicalElementProps = { classFullName: "Generic:PhysicalObject", model, category, code: Code.createEmpty() };
-
-    const editor = await this.getEditor();
-    return editor.createElement(props, origin, angles, geom);
-  }
-
-  public async onResetButtonUp(_ev: BeButtonEvent): Promise<EventHandled> {
-    if (this._points.length >= 2) {
-      IModelApp.notifications.outputPrompt("");
-
-      await this.createElement();
-      const editor = await this.getEditor();
-      await editor.write();
-      await this.saveChanges();
-    }
-
-    this.onReinitialize();
-    return EventHandled.No;
-  }
-
-  public async onUndoPreviousStep(): Promise<boolean> {
-    if (0 === this._points.length)
-      return false;
-
-    this._points.pop();
-    if (0 === this._points.length)
-      this.onReinitialize();
-    else
-      this.setupAndPromptForNextAction();
-
-    return true;
-  }
-
-  public onRestartTool(): void {
-    const tool = new PlaceLineStringTool();
-    if (!tool.run())
-      this.exitTool();
-  }
-}
+/*---------------------------------------------------------------------------------------------
+* Copyright (c) Bentley Systems, Incorporated. All rights reserved.
+* See LICENSE.md in the project root for license terms and full copyright notice.
+*--------------------------------------------------------------------------------------------*/
+import { assert, Id64String } from "@bentley/bentleyjs-core";
+import {
+  Angle, Geometry, IModelJson, LineSegment3d, LineString3d, Matrix3d, Point3d, Range3d, Transform, Vector3d, YawPitchRollAngles,
+} from "@bentley/geometry-core";
+import {
+  Code, ColorDef, Frustum, GeometryStreamProps, IModelWriteRpcInterface, LinePixels, PhysicalElementProps, Placement2d, Placement2dProps, Placement3d,
+} from "@bentley/imodeljs-common";
+import {
+  AccuDraw, AccuDrawFlags, AccuDrawHintBuilder, BeButtonEvent, CoreTools, DecorateContext, DynamicsContext, ElementEditor3d, ElementSetTool,
+  EventHandled, GraphicType, HitDetail, IModelApp, InteractiveEditingSession, PrimitiveTool, Tool,
+  ToolAssistanceInstruction,
+} from "@bentley/imodeljs-frontend";
+import { setTitle } from "./Title";
+
+// Simple tools for testing interactive editing. They require the iModel to have been opened in read-write mode.
+
+/** If an editing session is currently in progress, end it; otherwise, begin a new one. */
+export class EditingSessionTool extends Tool {
+  public static toolId = "EditingSession";
+  public static get minArgs() { return 0; }
+  public static get maxArgs() { return 0; }
+
+  public run(): boolean {
+    // eslint-disable-next-line @typescript-eslint/no-floating-promises
+    this._run();
+    return true;
+  }
+
+  private async _run(): Promise<void> {
+    const imodel = IModelApp.viewManager.selectedView?.iModel;
+    if (!imodel || !imodel.isBriefcaseConnection())
+      return;
+
+    const session = InteractiveEditingSession.get(imodel);
+    if (session)
+      await session.end();
+    else
+      await InteractiveEditingSession.begin(imodel);
+
+    setTitle(imodel);
+  }
+}
+
+export abstract class UndoRedoTool extends Tool {
+  protected abstract get isUndo(): boolean;
+
+  public run(): boolean {
+    const imodel = IModelApp.viewManager.selectedView?.iModel;
+    if (imodel) {
+      // eslint-disable-next-line @typescript-eslint/no-floating-promises,deprecation/deprecation
+      IModelWriteRpcInterface.getClient().undoRedo(imodel.getRpcProps(), this.isUndo);
+    }
+
+    return true;
+  }
+}
+
+export class UndoTool extends UndoRedoTool {
+  public static toolId = "DtaUndo";
+  protected get isUndo() { return true; }
+}
+
+export class RedoTool extends UndoRedoTool {
+  public static toolId = "DtaRedo";
+  protected get isUndo() { return false; }
+}
+
+/** Delete elements immediately from active selection set or prompt user to identify elements to delete. */
+export class DeleteElementsTool extends ElementSetTool {
+  public static toolId = "DeleteElements";
+
+  protected get allowSelectionSet(): boolean { return true; }
+  protected get allowGroups(): boolean { return true; }
+  protected get allowDragSelect(): boolean { return true; }
+  protected get controlKeyContinuesSelection(): boolean { return true; }
+  protected get requireAcceptForSelectionSetOperation(): boolean { return false; }
+
+  public async processAgendaImmediate(): Promise<void> {
+    // TODO: EditCommand...what clears the deleted elements from the selection set?
+    try {
+      await IModelWriteRpcInterface.getClient().deleteElements(this.iModel.getRpcProps(), Array.from(this.agenda.elements));
+      await this.iModel.saveChanges();
+    } catch (err) {
+      alert(err.toString());
+    }
+  }
+
+  public onRestartTool(): void {
+    const tool = new DeleteElementsTool();
+    if (!tool.run())
+      this.exitTool();
+  }
+}
+
+/** Base class for applying a transform to element placements. */
+export abstract class TransformElementTool extends ElementSetTool {
+  protected get allowSelectionSet(): boolean { return true; }
+  protected get allowGroups(): boolean { return true; }
+  protected get allowDragSelect(): boolean { return true; }
+  protected get controlKeyContinuesSelection(): boolean { return true; }
+  protected get wantAccuSnap(): boolean { return true; }
+  protected get wantDynamics(): boolean { return true; }
+  protected get wantMakeCopy(): boolean { return false; } // For testing repeat vs. restart...
+  private _elementAlignedBoxes?: Frustum[]; // TODO: Display agenda "graphics" with supplied transform...
+
+  protected abstract calculateTransform(ev: BeButtonEvent): Transform | undefined;
+
+  protected async createAgendaGraphics(changed: boolean): Promise<void> {
+    if (changed) {
+      if (undefined === this._elementAlignedBoxes)
+        return; // Not yet needed...
+    } else {
+      if (undefined !== this._elementAlignedBoxes)
+        return; // Use existing graphics...
+    }
+
+    this._elementAlignedBoxes = new Array<Frustum>();
+    if (0 === this.currentElementCount)
+      return;
+
+    try {
+      const elementProps = await this.iModel.elements.getProps(this.agenda.elements);
+      const range = new Range3d();
+
+      for (const props of elementProps) {
+        const placementProps = (props as any).placement;
+        if (undefined === placementProps)
+          continue;
+
+        const hasAngle = (arg: any): arg is Placement2dProps => arg.angle !== undefined;
+        const placement = hasAngle(placementProps) ? Placement2d.fromJSON(placementProps) : Placement3d.fromJSON(placementProps);
+        range.setFrom(placement instanceof Placement2d ? Range3d.createRange2d(placement.bbox, 0) : placement.bbox);
+
+        const frustum = Frustum.fromRange(range);
+        frustum.multiply(placement.transform);
+        this._elementAlignedBoxes.push(frustum);
+      }
+    } catch { }
+  }
+
+  protected async onAgendaModified(): Promise<void> {
+    await this.createAgendaGraphics(true);
+  }
+
+  protected async initAgendaDynamics(): Promise<boolean> {
+    await this.createAgendaGraphics(false);
+    return super.initAgendaDynamics();
+  }
+
+  protected transformAgendaDynamics(transform: Transform, context: DynamicsContext): void {
+    if (undefined === this._elementAlignedBoxes)
+      return;
+
+    const builder = context.target.createGraphicBuilder(GraphicType.WorldOverlay, context.viewport, transform);
+    builder.setSymbology(context.viewport.getContrastToBackgroundColor(), ColorDef.black, 1, LinePixels.HiddenLine);
+
+    for (const frust of this._elementAlignedBoxes)
+      builder.addFrustum(frust.clone());
+
+    context.addGraphic(builder.finish());
+  }
+
+  public onDynamicFrame(ev: BeButtonEvent, context: DynamicsContext): void {
+    const transform = this.calculateTransform(ev);
+    if (undefined === transform)
+      return;
+    this.transformAgendaDynamics(transform, context);
+  }
+
+  protected updateAnchorLocation(transform: Transform): void {
+    // Update anchor point to support creating additional copies (repeat vs. restart)...
+    if (undefined === this.anchorPoint)
+      return;
+    transform.multiplyPoint3d(this.anchorPoint, this.anchorPoint);
+    IModelApp.accuDraw.setContext(AccuDrawFlags.SetOrigin, this.anchorPoint);
+  }
+
+  protected async transformAgenda(transform: Transform): Promise<void> {
+    // TODO: EditCommand...?
+    const editor = await ElementEditor3d.start(this.iModel);
+    await editor.startModifyingElements(this.agenda.elements);
+    await editor.applyTransform(transform.toJSON());
+    await editor.write();
+    await this.saveChanges();
+    await editor.end();
+  }
+
+  public async processAgenda(ev: BeButtonEvent): Promise<void> {
+    const transform = this.calculateTransform(ev);
+    if (undefined === transform)
+      return;
+    await this.transformAgenda(transform);
+    this.updateAnchorLocation(transform);
+  }
+
+  public async onProcessComplete(): Promise<void> {
+    if (this.wantMakeCopy)
+      return; // TODO: Update agenda to hold copies, replace current selection set with copies, etc...
+    return super.onProcessComplete();
+  }
+}
+
+/** Move elements by applying translation to placement. */
+export class MoveElementTool extends TransformElementTool {
+  public static toolId = "MoveElements";
+
+  protected calculateTransform(ev: BeButtonEvent): Transform | undefined {
+    if (undefined === this.anchorPoint)
+      return undefined;
+    return Transform.createTranslation(ev.point.minus(this.anchorPoint));
+  }
+
+  protected provideToolAssistance(_mainInstrText?: string, _additionalInstr?: ToolAssistanceInstruction[]): void {
+    let mainMsg;
+    if (!this.isSelectByPoints && !this.wantAdditionalElements)
+      mainMsg = CoreTools.translate(this.wantAdditionalInput ? "ElementSet.Prompts.StartPoint" : "ElementSet.Prompts.EndPoint");
+    super.provideToolAssistance(mainMsg);
+  }
+
+  public onRestartTool(): void {
+    const tool = new MoveElementTool();
+    if (!tool.run())
+      this.exitTool();
+  }
+}
+
+/** Rotate elements by applying "active angle" to placement. */
+export class RotateElementByAngleTool extends TransformElementTool {
+  public static toolId = "RotateElementsByAngle";
+  protected angle = Angle.createDegrees(45);
+
+  protected get requireAcceptForSelectionSetDynamics(): boolean { return false; }
+
+  protected calculateTransform(ev: BeButtonEvent): Transform | undefined {
+    if (undefined === ev.viewport)
+      return undefined;
+
+    const rotMatrix = AccuDraw.getCurrentOrientation(ev.viewport, true, true);
+    if (undefined === rotMatrix)
+      return undefined;
+
+    const invMatrix = rotMatrix.inverse();
+    if (undefined === invMatrix)
+      return undefined;
+
+    const angMatrix = YawPitchRollAngles.createDegrees(this.angle.degrees, 0, 0).toMatrix3d();
+    if (undefined === angMatrix)
+      return undefined;
+
+    angMatrix.multiplyMatrixMatrix(rotMatrix, rotMatrix);
+    invMatrix.multiplyMatrixMatrix(rotMatrix, rotMatrix);
+
+    return Transform.createFixedPointAndMatrix(ev.point, rotMatrix);
+  }
+
+  protected provideToolAssistance(_mainInstrText?: string, _additionalInstr?: ToolAssistanceInstruction[]): void {
+    let mainMsg;
+    if (!this.isSelectByPoints && !this.wantAdditionalElements && this.wantAdditionalInput)
+      mainMsg = "Identify Point to Rotate About";
+    super.provideToolAssistance(mainMsg);
+  }
+
+  public onRestartTool(): void {
+    const tool = new RotateElementByAngleTool();
+    if (!tool.run())
+      this.exitTool();
+  }
+}
+
+/** Rotate elements by applying angle defined by 3 points to placement. */
+export class RotateElementByPointsTool extends TransformElementTool {
+  public static toolId = "RotateElementsByPoints";
+  protected xAxisPoint?: Point3d;
+  protected havePivotPoint = false;
+  protected haveFinalPoint = false;
+
+  protected calculateTransform(ev: BeButtonEvent): Transform | undefined {
+    if (undefined === ev.viewport)
+      return undefined;
+
+    if (undefined === this.anchorPoint || undefined === this.xAxisPoint)
+      return undefined;
+
+    const vec1 = Vector3d.createStartEnd(this.anchorPoint, this.xAxisPoint);
+    const vec2 = Vector3d.createStartEnd(this.anchorPoint, ev.point);
+
+    if (!vec1.normalizeInPlace() || !vec2.normalizeInPlace())
+      return undefined;
+
+    const dot = vec1.dotProduct(vec2);
+    if (dot > (1.0 - Geometry.smallAngleRadians))
+      return undefined;
+
+    if (dot < (-1.0 + Geometry.smallAngleRadians)) {
+      const rotMatrix = AccuDraw.getCurrentOrientation(ev.viewport, true, true);
+      if (undefined === rotMatrix)
+        return undefined;
+
+      const invMatrix = rotMatrix.inverse();
+      if (undefined === invMatrix)
+        return undefined;
+
+      const angMatrix = YawPitchRollAngles.createRadians(Math.PI, 0, 0).toMatrix3d(); // 180 degree rotation...
+      if (undefined === angMatrix)
+        return undefined;
+
+      angMatrix.multiplyMatrixMatrix(rotMatrix, rotMatrix);
+      invMatrix.multiplyMatrixMatrix(rotMatrix, rotMatrix);
+
+      return Transform.createFixedPointAndMatrix(this.anchorPoint, rotMatrix);
+    }
+
+    const zVec = vec1.unitCrossProduct(vec2);
+    if (undefined === zVec)
+      return undefined;
+
+    const yVec = zVec.unitCrossProduct(vec1);
+    if (undefined === yVec)
+      return undefined;
+
+    const matrix1 = Matrix3d.createRows(vec1, yVec, zVec);
+    zVec.unitCrossProduct(vec2, yVec);
+    const matrix2 = Matrix3d.createColumns(vec2, yVec, zVec);
+
+    const matrix = matrix2.multiplyMatrixMatrix(matrix1);
+    if (undefined === matrix)
+      return undefined;
+
+    return Transform.createFixedPointAndMatrix(this.anchorPoint, matrix);
+  }
+
+  public onDynamicFrame(ev: BeButtonEvent, context: DynamicsContext): void {
+    const transform = this.calculateTransform(ev);
+    if (undefined !== transform)
+      return this.transformAgendaDynamics(transform, context);
+
+    if (undefined === this.anchorPoint)
+      return;
+
+    const builder = context.target.createGraphicBuilder(GraphicType.WorldOverlay, context.viewport);
+    builder.setSymbology(context.viewport.getContrastToBackgroundColor(), ColorDef.black, 1, LinePixels.Code2);
+    builder.addLineString([this.anchorPoint.clone(), ev.point.clone()]);
+    context.addGraphic(builder.finish());
+  }
+
+  protected get wantAdditionalInput(): boolean { return !this.haveFinalPoint; }
+
+  protected wantProcessAgenda(ev: BeButtonEvent): boolean {
+    if (!this.havePivotPoint)
+      this.havePivotPoint = true; // Uses anchorPoint...
+    else if (undefined === this.xAxisPoint)
+      this.xAxisPoint = ev.point.clone();
+    else if (!this.haveFinalPoint)
+      this.haveFinalPoint = true; // Uses button event...
+
+    return super.wantProcessAgenda(ev);
+  }
+
+  protected setupAndPromptForNextAction(): void {
+    super.setupAndPromptForNextAction();
+
+    if (undefined === this.anchorPoint || undefined === this.xAxisPoint)
+      return;
+
+    const hints = new AccuDrawHintBuilder();
+    hints.setXAxis(Vector3d.createStartEnd(this.anchorPoint, this.xAxisPoint));
+    hints.setOrigin(this.anchorPoint);
+    hints.setModePolar();
+    hints.sendHints();
+  }
+
+  protected provideToolAssistance(_mainInstrText?: string, _additionalInstr?: ToolAssistanceInstruction[]): void {
+    let mainMsg;
+    if (!this.isSelectByPoints && !this.wantAdditionalElements) {
+      if (!this.havePivotPoint)
+        mainMsg = "Identify Point to Rotate About";
+      else if (undefined === this.xAxisPoint)
+        mainMsg = "Define Start of Rotation";
+      else
+        mainMsg = "Define Amount of Rotation";
+    }
+    super.provideToolAssistance(mainMsg);
+  }
+
+  public onRestartTool(): void {
+    const tool = new RotateElementByPointsTool();
+    if (!tool.run())
+      this.exitTool();
+  }
+}
+
+/** Tool that requires 2 elements to complete. TODO: Subtract Solids */
+export class ExactlyTwoElementsTool extends ElementSetTool {
+  public static toolId = "ExactlyTwoElements";
+  protected needAccept = true; // For testing explict accept after both elements are identified...
+
+  protected get requiredElementCount(): number { return 2; }
+
+  public requireWriteableTarget(): boolean { return false; } // TEMPORARY...
+
+  protected provideToolAssistance(_mainInstrText?: string, _additionalInstr?: ToolAssistanceInstruction[]): void {
+    let mainMsg;
+    if (this.wantAdditionalElements)
+      mainMsg = (0 === this.currentElementCount ?  "Identify First Element" : "Identify Second Element");
+    super.provideToolAssistance(mainMsg);
+  }
+
+  protected get wantAdditionalInput(): boolean { const needAccept = this.needAccept; this.needAccept = false; return needAccept; }
+
+  public async processAgendaImmediate(): Promise<void> {
+    // console.log(">>> Process Agenda: ExactlyTwoElementsTool"); // eslint-disable-line no-console
+  }
+
+  public onRestartTool(): void {
+    const tool = new ExactlyTwoElementsTool();
+    if (!tool.run())
+      this.exitTool();
+  }
+}
+
+/** Tool that requires at least 2 elements to complete. TODO: Unite Solids */
+export class AtLeastTwoElementsTool extends ElementSetTool {
+  public static toolId = "AtLeastTwoElements";
+
+  protected get requiredElementCount(): number { return 2; }
+  protected get allowSelectionSet(): boolean { return true; }
+  protected get allowGroups(): boolean { return true; }
+  protected get allowDragSelect(): boolean { return true; }
+  protected get controlKeyContinuesSelection(): boolean { return true; }
+
+  public requireWriteableTarget(): boolean { return false; } // TEMPORARY...
+
+  public async processAgendaImmediate(): Promise<void> {
+    // console.log(">>> Process Agenda: ExactlyTwoElementsTool"); // eslint-disable-line no-console
+  }
+
+  public onRestartTool(): void {
+    const tool = new AtLeastTwoElementsTool();
+    if (!tool.run())
+      this.exitTool();
+  }
+}
+
+/** A basic interactive editing tool. */
+abstract class InteractiveEditingTool extends PrimitiveTool {
+  private _editor?: ElementEditor3d;
+
+  protected async getEditor(): Promise<ElementEditor3d> {
+    if (!this._editor)
+      this._editor = await ElementEditor3d.start(this.iModel);
+
+    return this._editor;
+  }
+
+  public onCleanup(): void {
+    // eslint-disable-next-line @typescript-eslint/no-floating-promises
+    this.closeEditor();
+  }
+
+  private async closeEditor(): Promise<void> {
+    if (this._editor) {
+      await this._editor.end();
+      this._editor = undefined;
+    }
+  }
+}
+
+/** Places a line string. The first model in the view's model selector and the first category in its category selector are used. */
+export class PlaceLineStringTool extends InteractiveEditingTool {
+  public static toolId = "PlaceLineString";
+  private readonly _points: Point3d[] = [];
+  private _snapGeomId?: Id64String;
+
+  public requireWriteableTarget(): boolean { return true; }
+
+  public onPostInstall(): void {
+    super.onPostInstall();
+    this.setupAndPromptForNextAction();
+  }
+
+  public setupAndPromptForNextAction(): void {
+    IModelApp.accuSnap.enableSnap(true);
+
+    const nPts = this._points.length;
+    const prompts = ["Enter start point", "Enter second point", "Enter next point or Reset to finish"];
+    const prompt = prompts[Math.min(nPts, 2)];
+    IModelApp.notifications.outputPrompt(prompt);
+
+    if (0 === nPts)
+      return;
+
+    const hints = new AccuDrawHintBuilder();
+    hints.enableSmartRotation = true;
+
+    if (nPts > 1 && !this._points[nPts - 1].isAlmostEqual(this._points[nPts - 2]))
+      hints.setXAxis(Vector3d.createStartEnd(this._points[nPts - 2], this._points[nPts - 1])); // Rotate AccuDraw to last segment.
+
+    hints.setOrigin(this._points[nPts - 1]);
+    hints.sendHints();
+  }
+
+  public testDecorationHit(id: Id64String): boolean {
+    return id === this._snapGeomId;
+  }
+
+  public getDecorationGeometry(_hit: HitDetail): GeometryStreamProps | undefined {
+    if (this._points.length < 2)
+      return undefined;
+
+    const geom = IModelJson.Writer.toIModelJson(LineString3d.create(this._points));
+    return geom ? [geom] : undefined;
+  }
+
+  public decorate(context: DecorateContext): void {
+    if (this._points.length < 2)
+      return;
+
+    if (undefined === this._snapGeomId)
+      this._snapGeomId = this.iModel.transientIds.next;
+
+    const builder = context.createGraphicBuilder(GraphicType.WorldDecoration, undefined, this._snapGeomId);
+    builder.setSymbology(context.viewport.getContrastToBackgroundColor(), ColorDef.black, 1);
+    builder.addLineString([...this._points]);
+    context.addDecorationFromBuilder(builder);
+  }
+
+  public onDynamicFrame(ev: BeButtonEvent, context: DynamicsContext): void {
+    if (this._points.length < 1)
+      return;
+
+    // Only draw current segment in dynamics - accepted segments are drawn as pickable decorations.
+    const builder = context.createSceneGraphicBuilder();
+    builder.setSymbology(context.viewport.getContrastToBackgroundColor(), ColorDef.black, 1);
+    builder.addLineString([this._points[this._points.length - 1].clone(), ev.point.clone()]);
+    context.addGraphic(builder.finish());
+  }
+
+  public async onDataButtonDown(ev: BeButtonEvent): Promise<EventHandled> {
+    await this.getEditor();
+    this._points.push(ev.point.clone());
+    this.setupAndPromptForNextAction();
+
+    if (!this.isDynamicsStarted)
+      this.beginDynamics();
+
+    return EventHandled.No;
+  }
+
+  private async createElement(): Promise<void> {
+    const vp = this.targetView;
+    assert(undefined !== vp);
+    assert(2 <= this._points.length);
+
+    let category;
+    for (const catId of vp.view.categorySelector.categories) {
+      category = catId;
+      break;
+    }
+
+    if (undefined === category)
+      return;
+
+    let model;
+    if (vp.view.is2d()) {
+      model = vp.view.baseModelId;
+    } else if (vp.view.isSpatialView()) {
+      for (const modId of vp.view.modelSelector.models) {
+        model = modId;
+        break;
+      }
+    }
+
+    if (undefined === model)
+      return;
+
+    const origin = this._points[0];
+    const angles = new YawPitchRollAngles();
+    const pts = this._points.map((p) => p.minus(origin));
+
+    const primitive = this._points.length === 2 ? LineSegment3d.create(pts[0], pts[1]) : LineString3d.create(pts);
+    const geom = IModelJson.Writer.toIModelJson(primitive);
+    const props: PhysicalElementProps = { classFullName: "Generic:PhysicalObject", model, category, code: Code.createEmpty() };
+
+    const editor = await this.getEditor();
+    return editor.createElement(props, origin, angles, geom);
+  }
+
+  public async onResetButtonUp(_ev: BeButtonEvent): Promise<EventHandled> {
+    if (this._points.length >= 2) {
+      IModelApp.notifications.outputPrompt("");
+
+      await this.createElement();
+      const editor = await this.getEditor();
+      await editor.write();
+      await this.saveChanges();
+    }
+
+    this.onReinitialize();
+    return EventHandled.No;
+  }
+
+  public async onUndoPreviousStep(): Promise<boolean> {
+    if (0 === this._points.length)
+      return false;
+
+    this._points.pop();
+    if (0 === this._points.length)
+      this.onReinitialize();
+    else
+      this.setupAndPromptForNextAction();
+
+    return true;
+  }
+
+  public onRestartTool(): void {
+    const tool = new PlaceLineStringTool();
+    if (!tool.run())
+      this.exitTool();
+  }
+}