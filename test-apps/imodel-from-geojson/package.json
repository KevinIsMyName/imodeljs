--- conflicted
+++ resolved
@@ -13,28 +13,16 @@
   },
   "repository": {},
   "dependencies": {
-<<<<<<< HEAD
-    "@bentley/bentleyjs-core": "0.191.0-dev.8",
-    "@bentley/geometry-core": "0.191.0-dev.8",
-    "@bentley/imodeljs-clients": "0.191.0-dev.8",
-    "@bentley/imodeljs-common": "0.191.0-dev.8",
-    "@bentley/imodeljs-backend": "0.191.0-dev.8",
-=======
     "@bentley/bentleyjs-core": "0.191.0-dev.9",
     "@bentley/geometry-core": "0.191.0-dev.9",
     "@bentley/imodeljs-clients": "0.191.0-dev.9",
     "@bentley/imodeljs-common": "0.191.0-dev.9",
     "@bentley/imodeljs-backend": "0.191.0-dev.9",
->>>>>>> 16a7b892
     "fs-extra": "^6.0.1",
     "yargs": "^12.0.0"
   },
   "devDependencies": {
-<<<<<<< HEAD
-    "@bentley/build-tools": "0.191.0-dev.8",
-=======
     "@bentley/build-tools": "0.191.0-dev.9",
->>>>>>> 16a7b892
     "@types/fs-extra": "^4.0.7",
     "@types/lodash": "^4.14.0",
     "@types/node": "10.14.1",
