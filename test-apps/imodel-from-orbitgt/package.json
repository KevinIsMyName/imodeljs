{
  "name": "imodel-from-orbitgt-pointcloud",
  "//private": "NOTE: this is a private package that is never published",
  "private": true,
  "license": "MIT",
  "scripts": {
    "compile": "npm run build",
    "build": "tsc 1>&2",
    "clean": "rimraf lib .rush/temp/package-deps*.json",
    "cover": "",
    "docs": "",
    "lint": "eslint -f visualstudio \"./src/**/*.ts\" 1>&2",
    "test": ""
  },
  "repository": {},
  "dependencies": {
<<<<<<< HEAD
    "@bentley/bentleyjs-core": "2.17.0-dev.17",
    "@bentley/geometry-core": "2.17.0-dev.17",
    "@bentley/itwin-client": "2.17.0-dev.17",
    "@bentley/imodeljs-common": "2.17.0-dev.17",
    "@bentley/imodeljs-backend": "2.17.0-dev.17",
    "@bentley/orbitgt-core": "2.17.0-dev.17",
=======
    "@bentley/bentleyjs-core": "2.17.0-dev.18",
    "@bentley/geometry-core": "2.17.0-dev.18",
    "@bentley/itwin-client": "2.17.0-dev.18",
    "@bentley/imodeljs-common": "2.17.0-dev.18",
    "@bentley/imodeljs-backend": "2.17.0-dev.18",
    "@bentley/orbitgt-core": "2.17.0-dev.18",
    "request-promise-native": "^1.0.5",
    "request": "^2.88.0",
>>>>>>> e1b945d8
    "yargs": "^16.0.0"
  },
  "devDependencies": {
    "@bentley/build-tools": "2.17.0-dev.18",
    "@bentley/eslint-plugin": "2.17.0-dev.18",
    "@types/fs-extra": "^4.0.7",
    "@types/node": "10.14.1",
    "@types/yargs": "^12.0.5",
    "eslint": "^6.8.0",
    "rimraf": "^3.0.2",
    "typescript": "~4.1.0"
  },
  "eslintConfig": {
    "plugins": [
      "@bentley"
    ],
    "extends": "plugin:@bentley/imodeljs-recommended"
  }
}<|MERGE_RESOLUTION|>--- conflicted
+++ resolved
@@ -14,23 +14,12 @@
   },
   "repository": {},
   "dependencies": {
-<<<<<<< HEAD
-    "@bentley/bentleyjs-core": "2.17.0-dev.17",
-    "@bentley/geometry-core": "2.17.0-dev.17",
-    "@bentley/itwin-client": "2.17.0-dev.17",
-    "@bentley/imodeljs-common": "2.17.0-dev.17",
-    "@bentley/imodeljs-backend": "2.17.0-dev.17",
-    "@bentley/orbitgt-core": "2.17.0-dev.17",
-=======
     "@bentley/bentleyjs-core": "2.17.0-dev.18",
     "@bentley/geometry-core": "2.17.0-dev.18",
     "@bentley/itwin-client": "2.17.0-dev.18",
     "@bentley/imodeljs-common": "2.17.0-dev.18",
     "@bentley/imodeljs-backend": "2.17.0-dev.18",
     "@bentley/orbitgt-core": "2.17.0-dev.18",
-    "request-promise-native": "^1.0.5",
-    "request": "^2.88.0",
->>>>>>> e1b945d8
     "yargs": "^16.0.0"
   },
   "devDependencies": {
