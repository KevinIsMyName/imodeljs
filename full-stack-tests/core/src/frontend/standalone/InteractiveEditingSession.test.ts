--- conflicted
+++ resolved
@@ -1,464 +1,441 @@
-/*---------------------------------------------------------------------------------------------
-* Copyright (c) Bentley Systems, Incorporated. All rights reserved.
-* See LICENSE.md in the project root for license terms and full copyright notice.
-*--------------------------------------------------------------------------------------------*/
-import * as chai from "chai";
-import * as chaiAsPromised from "chai-as-promised";
-import * as path from "path";
-<<<<<<< HEAD
-import { BeDuration, compareStrings, CompressedId64Set, DbOpcode, Guid, Id64, Id64String, OpenMode, OrderedId64Array, ProcessDetector } from "@bentley/bentleyjs-core";
-import { LineSegment3d, Point3d, Range3d, Transform, YawPitchRollAngles } from "@bentley/geometry-core";
-import { BatchType, Code, ElementGeometryChange, ElementsChanged, GeometryStreamBuilder, IModelError, PhysicalElementProps } from "@bentley/imodeljs-common";
-import {
-  BriefcaseConnection, EditingFunctions, GeometricModel3dState, IModelConnection, IModelTileTree, IModelTileTreeParams, InteractiveEditingSession, TileLoadPriority,
-=======
-import { BeDuration, compareStrings, DbOpcode, Guid, Id64String, OpenMode, ProcessDetector } from "@bentley/bentleyjs-core";
-import { IModelJson, LineSegment3d, Point3d, Range3d, Transform, YawPitchRollAngles } from "@bentley/geometry-core";
-import { BatchType, ChangedEntities, Code, ElementGeometryChange, IModelError, IModelWriteRpcInterface } from "@bentley/imodeljs-common";
-import {
-  BriefcaseConnection, EditingFunctions, ElementEditor3d, GeometricModel3dState, IModelTileTree, IModelTileTreeParams, InteractiveEditingSession,
-  TileLoadPriority,
->>>>>>> 14fb1a56
-} from "@bentley/imodeljs-frontend";
-import { ElectronApp } from "@bentley/electron-manager/lib/ElectronFrontend";
-import { EditTools } from "@bentley/imodeljs-editor-frontend";
-import { BasicManipulationCommandIpc, editorBuiltInCmdIds } from "@bentley/imodeljs-editor-common";
-
-const expect = chai.expect;
-chai.use(chaiAsPromised);
-
-async function startCommand(imodel: IModelConnection): Promise<string> {
-  return EditTools.startCommand<string>(editorBuiltInCmdIds.cmdBasicManipulation, imodel.key);
-}
-
-function callCommand<T extends keyof BasicManipulationCommandIpc>(method: T, ...args: Parameters<BasicManipulationCommandIpc[T]>): ReturnType<BasicManipulationCommandIpc[T]> {
-  return EditTools.callCommand(method, ...args) as ReturnType<BasicManipulationCommandIpc[T]>;
-}
-
-function orderIds(elementIds: string[]): OrderedId64Array {
-  const ids = new OrderedId64Array();
-  elementIds.forEach((id) => ids.insert(id));
-  return ids;
-}
-
-function compressIds(elementIds: string[]): CompressedId64Set {
-  const ids = orderIds(elementIds);
-  return CompressedId64Set.compressIds(ids);
-}
-
-function makeLine(p1?: Point3d, p2?: Point3d): LineSegment3d {
-  return LineSegment3d.create(p1 || new Point3d(0, 0, 0), p2 || new Point3d(0, 0, 0));
-}
-
-async function createLineElement(imodel: IModelConnection, model: Id64String, category: Id64String, line: LineSegment3d): Promise<Id64String> {
-  try {
-    await startCommand(imodel);
-
-    const origin = line.point0Ref;
-    const angles = new YawPitchRollAngles();
-
-    const builder = new GeometryStreamBuilder();
-    builder.setLocalToWorld3d(origin, angles); // Establish world to local transform...
-    if (!builder.appendGeometry(line))
-      return Id64.invalid;
-
-    const elemProps: PhysicalElementProps = { classFullName: "Generic:PhysicalObject", model, category, code: Code.createEmpty(), placement: { origin, angles }, geom: builder.geometryStream };
-    return await callCommand("insertGeometricElement", elemProps);
-  } catch (err) {
-    return Id64.invalid;
-  }
-}
-
-async function transformElements(imodel: BriefcaseConnection, ids: string[], transform: Transform) {
-  try {
-    await startCommand(imodel);
-    await callCommand("transformPlacement", compressIds(ids), transform.toJSON());
-  } catch (err) { }
-}
-
-async function deleteElements(imodel: BriefcaseConnection, ids: string[]) {
-  try {
-    await startCommand(imodel);
-    await callCommand("deleteElements", compressIds(ids));
-  } catch (err) { }
-}
-
-const dummyRange = new Range3d();
-function makeInsert(id: Id64String, range?: Range3d): ElementGeometryChange { return { id, type: DbOpcode.Insert, range: (range ?? dummyRange) }; }
-function makeUpdate(id: Id64String, range?: Range3d): ElementGeometryChange { return { id, type: DbOpcode.Update, range: (range ?? dummyRange) }; }
-function makeDelete(id: Id64String): ElementGeometryChange { return { id, type: DbOpcode.Delete }; }
-
-describe("InteractiveEditingSession", () => {
-  if (ProcessDetector.isElectronAppFrontend) {
-    let imodel: BriefcaseConnection | undefined;
-    // Editable; BisCore version < 1.0.11
-    const oldFilePath = path.join(process.env.IMODELJS_CORE_DIRNAME!, "core/backend/lib/test/assets/test.bim");
-    // Editable; BisCore version == 1.0.11
-    const newFilePath = path.join(process.env.IMODELJS_CORE_DIRNAME!, "core/backend/lib/test/assets/planprojection.bim");
-
-    async function closeIModel(): Promise<void> {
-      if (imodel) {
-        await imodel.close();
-        imodel = undefined;
-      }
-    }
-
-    before(async () => {
-      await ElectronApp.startup();
-      await EditTools.initialize();
-    });
-
-    after(async () => {
-      await closeIModel();
-      await ElectronApp.shutdown();
-    });
-
-    afterEach(async () => {
-      await closeIModel();
-    });
-
-    it("should not be supported for read-only connections", async () => {
-      imodel = await BriefcaseConnection.openStandalone(oldFilePath, OpenMode.Readonly);
-      expect(imodel.openMode).to.equal(OpenMode.Readonly);
-      expect(await imodel.supportsInteractiveEditing()).to.be.false;
-      await expect(imodel.beginEditingSession()).to.be.rejectedWith(IModelError);
-    });
-
-    it("should not be supported for iModels with BisCore < 1.0.11", async () => {
-      imodel = await BriefcaseConnection.openStandalone(oldFilePath);
-      expect(imodel.openMode).to.equal(OpenMode.ReadWrite);
-      expect(await imodel.supportsInteractiveEditing()).to.be.false;
-      await expect(imodel.beginEditingSession()).to.be.rejectedWith(IModelError);
-    });
-
-    it("should not be supported for read-only iModels with BisCore >= 1.0.11", async () => {
-      imodel = await BriefcaseConnection.openStandalone(newFilePath, OpenMode.Readonly);
-      expect(imodel.openMode).to.equal(OpenMode.Readonly);
-      expect(await imodel.supportsInteractiveEditing()).to.be.false;
-      await expect(imodel.beginEditingSession()).to.be.rejectedWith(IModelError);
-    });
-
-    it("should be supported for writable iModels with BisCore >= 1.0.11", async () => {
-      imodel = await BriefcaseConnection.openStandalone(newFilePath, OpenMode.ReadWrite);
-      expect(imodel.openMode).to.equal(OpenMode.ReadWrite);
-      expect(await imodel.supportsInteractiveEditing()).to.be.true;
-      const session = await imodel.beginEditingSession();
-      expect(imodel.editingSession).to.equal(session);
-      await session.end();
-      expect(imodel.editingSession).to.be.undefined;
-    });
-
-    async function openWritable(): Promise<BriefcaseConnection> {
-      expect(imodel).to.be.undefined;
-      return BriefcaseConnection.openStandalone(newFilePath, OpenMode.ReadWrite);
-    }
-
-    it("throws if begin is called repeatedly", async () => {
-      imodel = await openWritable();
-      const session = await imodel.beginEditingSession();
-      await expect(imodel.beginEditingSession()).to.be.rejectedWith("Cannot create an editing session for an iModel that already has one");
-      await session.end();
-    });
-
-    it("throws if end is called repeatedly", async () => {
-      imodel = await openWritable();
-      const session = await imodel.beginEditingSession();
-      await session.end();
-      await expect(session.end()).to.be.rejectedWith("Cannot end editing session after it is disconnected from the iModel");
-    });
-
-    it("ends the session when closing the iModel", async () => {
-      imodel = await openWritable();
-      const session = await imodel.beginEditingSession();
-      expect(imodel.editingSession).to.equal(session);
-      expect(session.isDisposed).to.be.false;
-      await imodel.close();
-      expect(session.isDisposed).to.be.true;
-      expect(imodel.editingSession).to.be.undefined;
-    });
-
-    it("dispatches events when sessions begin or end", async () => {
-      imodel = await openWritable();
-
-      let beginCount = 0;
-      const removeBeginListener = InteractiveEditingSession.onBegin.addListener((_: InteractiveEditingSession) => ++beginCount);
-
-      const session = await imodel.beginEditingSession();
-      expect(beginCount).to.equal(1);
-
-      let endingCount = 0;
-      let endCount = 0;
-      const removeEndingListener = session.onEnding.addListener((_: InteractiveEditingSession) => ++endingCount);
-      const removeEndListener = session.onEnded.addListener((_: InteractiveEditingSession) => ++endCount);
-
-      const endPromise = session.end();
-      expect(endingCount).to.equal(1);
-      expect(endCount).to.equal(0);
-
-      await endPromise;
-      expect(endCount).to.equal(1);
-
-      removeBeginListener();
-      removeEndListener();
-      removeEndingListener();
-    });
-
-    it("accumulates geometry changes", async () => {
-      imodel = await openWritable();
-      // eslint-disable-next-line deprecation/deprecation
-      const editing = new EditingFunctions(imodel);
-      const modelId = await editing.models.createAndInsertPhysicalModel(await editing.codes.makeModelCode(imodel.models.repositoryModelId, Guid.createValue()));
-      const dictModelId = await imodel.models.getDictionaryModel();
-      const category = await editing.categories.createAndInsertSpatialCategory(dictModelId, Guid.createValue(), { color: 0 });
-      await imodel.saveChanges();
-
-      // Begin an editing session.
-      const session = await imodel.beginEditingSession();
-
-      let changedElements: ChangedEntities;
-      imodel.txns.onElementsChanged.addListener((ch) => {
-        changedElements = ch;
-      });
-
-      function expectChanges(expected: ElementGeometryChange[], compareRange = false): void {
-        const changes = session.getGeometryChangesForModel(modelId);
-        expect(undefined === changes).to.equal(expected.length === 0);
-        if (changes) {
-          const actual = Array.from(changes).sort((x, y) => compareStrings(x.id, y.id));
-          if (compareRange) {
-            expect(actual).to.deep.equal(expected);
-          } else {
-            expect(actual.length).to.equal(expected.length);
-            for (let i = 0; i < actual.length; i++) {
-              expect(actual[i].id).to.equal(expected[i].id);
-              expect(actual[i].type).to.equal(expected[i].type);
-            }
-          }
-        }
-      }
-
-      // Insert a line element.
-      expect(session.getGeometryChangesForModel(modelId)).to.be.undefined;
-      const elem1 = await createLineElement(imodel, modelId, category, makeLine());
-      // Events not dispatched until changes saved.
-      await imodel.saveChanges();
-      const insertElem1 = makeInsert(elem1);
-      expectChanges([insertElem1]);
-      expect(changedElements!.deleted).to.be.undefined;
-      expect(changedElements!.updated).to.be.undefined;
-      expect(changedElements!.inserted).to.not.be.undefined;
-
-      // Modify the line element.
-      await transformElements(imodel, [elem1], Transform.createTranslationXYZ(1, 0, 0));
-      const updateElem1 = makeUpdate(elem1);
-      await imodel.saveChanges();
-      expectChanges([updateElem1]);
-
-      // Modify the line element twice.
-<<<<<<< HEAD
-      await transformElements(imodel, [elem1], Transform.createTranslationXYZ(0, 1, 0));
-      await transformElements(imodel, [elem1], Transform.createTranslationXYZ(-1, 0, 0));
-      await expectChanges([updateElem1]);
-=======
-      await editor.startModifyingElements([elem1]);
-      await editor.applyTransform(Transform.createTranslationXYZ(0, 1, 0).toJSON());
-      await editor.write();
-      await editor.startModifyingElements([elem1]);
-      await editor.applyTransform(Transform.createTranslationXYZ(-1, 0, 0).toJSON());
-      await editor.write();
->>>>>>> 14fb1a56
-      await imodel.saveChanges();
-      expectChanges([updateElem1]);
-
-      // Insert a new line element, modify both elements, then delete the old line element.
-      const elem2 = await createLineElement(imodel, modelId, category, makeLine());
-      await transformElements(imodel, [elem1, elem2], Transform.createTranslationXYZ(0, 0, 1));
-      await deleteElements(imodel, [elem1]);
-      const deleteElem1 = makeDelete(elem1);
-      const insertElem2 = makeInsert(elem2);
-      await imodel.saveChanges();
-      expectChanges([deleteElem1, insertElem2]);
-
-      // Undo
-      // NOTE: Elements do not get removed from the set returned by getGeometryChangedForModel -
-      // but their state may change (e.g. from "insert" to "delete") as a result of undo/redo/
-      const isUndoPossible = await imodel.txns.isUndoPossible();
-      expect(isUndoPossible).to.be.true;
-
-      const undo = async () => imodel!.txns.reverseSingleTxn();
-      await imodel.txns.reverseSingleTxn();
-      const deleteElem2 = makeDelete(elem2);
-      expectChanges([insertElem1, deleteElem2]);
-
-      await undo();
-      expectChanges([updateElem1, deleteElem2]);
-
-      await undo();
-      expectChanges([updateElem1, deleteElem2]);
-
-      await undo();
-      expectChanges([deleteElem1, deleteElem2]);
-
-      // Redo
-      const redo = async () => imodel!.txns.reinstateTxn();
-      await redo();
-      expectChanges([insertElem1, deleteElem2]);
-
-      await redo();
-      expectChanges([updateElem1, deleteElem2]);
-
-      await redo();
-      expectChanges([updateElem1, deleteElem2]);
-
-<<<<<<< HEAD
-      // ###TODO: No frontend API for testing undo/redo...
-=======
-      await redo();
-      expectChanges([deleteElem1, insertElem2]);
-
->>>>>>> 14fb1a56
-      await session.end();
-    });
-
-    it("updates state of tile trees", async () => {
-      imodel = await openWritable();
-
-      // Initial geometric model contains one line element.
-      // eslint-disable-next-line deprecation/deprecation
-      const editing = new EditingFunctions(imodel);
-      const modelId = await editing.models.createAndInsertPhysicalModel(await editing.codes.makeModelCode(imodel.models.repositoryModelId, Guid.createValue()));
-      const dictModelId = await imodel.models.getDictionaryModel();
-      const category = await editing.categories.createAndInsertSpatialCategory(dictModelId, Guid.createValue(), { color: 0 });
-      const elem1 = await createLineElement(imodel, modelId, category, makeLine(new Point3d(0, 0, 0), new Point3d(10, 0, 0)));
-      await imodel.saveChanges();
-
-      await imodel.models.load([modelId]);
-      const model = imodel.models.getLoaded(modelId) as GeometricModel3dState;
-      expect(model).not.to.be.undefined;
-      const location = Transform.createTranslationXYZ(0, 0, 2);
-
-      // NB: element ranges are minimum 1mm on each axis. Our line element is aligned to X axis.
-      const modelRange = await model.queryModelRange();
-      modelRange.low.y = modelRange.low.z = -0.0005;
-      modelRange.high.y = modelRange.high.z = 0.0005;
-      location.inverse()!.multiplyRange(modelRange, modelRange);
-
-      function createTileTree(): IModelTileTree {
-        const params: IModelTileTreeParams = {
-          id: "",
-          modelId,
-          iModel: imodel!,
-          location,
-          priority: TileLoadPriority.Primary,
-          formatVersion: 14,
-          contentRange: modelRange.clone(),
-          options: {
-            allowInstancing: true,
-            edgesRequired: false,
-            batchType: BatchType.Primary,
-            is3d: true,
-          },
-          rootTile: {
-            contentId: "",
-            range: modelRange.toJSON(),
-            contentRange: modelRange.toJSON(),
-            maximumSize: 512,
-            isLeaf: true,
-          },
-        };
-
-        return new IModelTileTree(params);
-      }
-
-      const expectTreeState = async (tree: IModelTileTree | IModelTileTree[], expectedState: "static" | "interactive" | "dynamic" | "disposed", expectedHiddenElementCount: number, expectedRange: Range3d) => {
-        // ###TODO: After we switch from polling for native events, we should not need to wait for changed events to be fetched here...
-        const waitTime = 150;
-        await BeDuration.wait(waitTime);
-
-        const rangeTolerance = 0.0001;
-        const treeList = tree instanceof IModelTileTree ? [tree] : tree;
-        for (const t of treeList) {
-          expect(t.tileState).to.equal(expectedState);
-          expect(t.hiddenElements.length).to.equal(expectedHiddenElementCount);
-          expect(t.rootTile.range.isAlmostEqual(expectedRange, rangeTolerance)).to.be.true;
-          expect(t.rootTile.contentRange.isAlmostEqual(expectedRange, rangeTolerance)).to.be.true;
-          expect(t.contentRange!.isAlmostEqual(expectedRange, rangeTolerance)).to.be.true;
-        }
-      };
-
-      // No editing session currently active.
-      const tree1 = createTileTree();
-      expect(tree1.range.isAlmostEqual(modelRange)).to.be.true;
-      await expectTreeState(tree1, "static", 0, modelRange);
-
-      const tree0 = createTileTree();
-      tree0.dispose();
-      await expectTreeState(tree0, "disposed", 0, modelRange);
-
-      // Begin an editing session.
-      let session = await imodel.beginEditingSession();
-      const trees = [tree1, createTileTree()];
-      await expectTreeState(trees, "interactive", 0, modelRange);
-      await expectTreeState(tree0, "disposed", 0, modelRange);
-
-      // Insert a new element.
-      const elem2 = await createLineElement(imodel, modelId, category, makeLine(new Point3d(0, 0, 0), new Point3d(-10, 0, 0)));
-      await imodel.saveChanges();
-
-      // Newly-inserted elements don't exist in tiles, therefore don't need to be hidden.
-      // ###TODO: Test changes to range and content range...
-      trees.push(createTileTree());
-      const range2 = modelRange.clone();
-      range2.low.x = -10;
-      await expectTreeState(tree0, "disposed", 0, modelRange);
-      await expectTreeState(trees, "dynamic", 0, range2);
-
-      // Modify an element.
-      await transformElements(imodel, [elem1], Transform.createTranslationXYZ(0, 5, 0));
-      await imodel.saveChanges();
-
-      const range3 = range2.clone();
-      range3.high.y += 5;
-      trees.push(createTileTree());
-      await expectTreeState(tree0, "disposed", 0, modelRange);
-      await expectTreeState(trees, "dynamic", 1, range3);
-
-      // Delete the same element.
-      await deleteElements(imodel, [elem1]);
-      await imodel.saveChanges();
-      trees.push(createTileTree());
-      await expectTreeState(tree0, "disposed", 0, modelRange);
-      await expectTreeState(trees, "dynamic", 1, range2);
-
-      // Delete the other element.
-      await deleteElements(imodel, [elem2]);
-      await imodel.saveChanges();
-      trees.push(createTileTree());
-      await expectTreeState(tree0, "disposed", 0, modelRange);
-      await expectTreeState(trees, "dynamic", 2, modelRange);
-
-      // ###TODO: test undo/redo (no frontend API for that currently...)
-
-      // Terminate the session.
-      await session.end();
-      trees.push(createTileTree());
-      await expectTreeState(tree0, "disposed", 0, modelRange);
-      await expectTreeState(trees, "static", 0, modelRange);
-
-      // Restart session then terminate with no changes.
-      session = await imodel.beginEditingSession();
-      const tree2 = trees.pop()!;
-      await expectTreeState(tree0, "disposed", 0, modelRange);
-      await expectTreeState(trees, "interactive", 0, modelRange);
-      tree2.dispose();
-      await expectTreeState(tree2, "disposed", 0, modelRange);
-      await session.end();
-      await expectTreeState(trees, "static", 0, modelRange);
-
-      for (const tree of trees) {
-        tree.dispose();
-        await expectTreeState(tree, "disposed", 0, modelRange);
-      }
-    });
-  }
-});
+/*---------------------------------------------------------------------------------------------
+* Copyright (c) Bentley Systems, Incorporated. All rights reserved.
+* See LICENSE.md in the project root for license terms and full copyright notice.
+*--------------------------------------------------------------------------------------------*/
+import * as chai from "chai";
+import * as chaiAsPromised from "chai-as-promised";
+import * as path from "path";
+import { BeDuration, compareStrings, CompressedId64Set, DbOpcode, Guid, Id64, Id64String, OpenMode, OrderedId64Array, ProcessDetector } from "@bentley/bentleyjs-core";
+import { LineSegment3d, Point3d, Range3d, Transform, YawPitchRollAngles } from "@bentley/geometry-core";
+import { BatchType, ChangedEntities, Code, ElementGeometryChange, GeometryStreamBuilder, IModelError, PhysicalElementProps } from "@bentley/imodeljs-common";
+import {
+  BriefcaseConnection, EditingFunctions, GeometricModel3dState, IModelConnection, IModelTileTree, IModelTileTreeParams, InteractiveEditingSession, TileLoadPriority,
+  TileLoadPriority,
+} from "@bentley/imodeljs-frontend";
+import { ElectronApp } from "@bentley/electron-manager/lib/ElectronFrontend";
+import { EditTools } from "@bentley/imodeljs-editor-frontend";
+import { BasicManipulationCommandIpc, editorBuiltInCmdIds } from "@bentley/imodeljs-editor-common";
+
+const expect = chai.expect;
+chai.use(chaiAsPromised);
+
+async function startCommand(imodel: IModelConnection): Promise<string> {
+  return EditTools.startCommand<string>(editorBuiltInCmdIds.cmdBasicManipulation, imodel.key);
+}
+
+function callCommand<T extends keyof BasicManipulationCommandIpc>(method: T, ...args: Parameters<BasicManipulationCommandIpc[T]>): ReturnType<BasicManipulationCommandIpc[T]> {
+  return EditTools.callCommand(method, ...args) as ReturnType<BasicManipulationCommandIpc[T]>;
+}
+
+function orderIds(elementIds: string[]): OrderedId64Array {
+  const ids = new OrderedId64Array();
+  elementIds.forEach((id) => ids.insert(id));
+  return ids;
+}
+
+function compressIds(elementIds: string[]): CompressedId64Set {
+  const ids = orderIds(elementIds);
+  return CompressedId64Set.compressIds(ids);
+}
+
+function makeLine(p1?: Point3d, p2?: Point3d): LineSegment3d {
+  return LineSegment3d.create(p1 || new Point3d(0, 0, 0), p2 || new Point3d(0, 0, 0));
+}
+
+async function createLineElement(imodel: IModelConnection, model: Id64String, category: Id64String, line: LineSegment3d): Promise<Id64String> {
+  try {
+    await startCommand(imodel);
+
+    const origin = line.point0Ref;
+    const angles = new YawPitchRollAngles();
+
+    const builder = new GeometryStreamBuilder();
+    builder.setLocalToWorld3d(origin, angles); // Establish world to local transform...
+    if (!builder.appendGeometry(line))
+      return Id64.invalid;
+
+    const elemProps: PhysicalElementProps = { classFullName: "Generic:PhysicalObject", model, category, code: Code.createEmpty(), placement: { origin, angles }, geom: builder.geometryStream };
+    return await callCommand("insertGeometricElement", elemProps);
+  } catch (err) {
+    return Id64.invalid;
+  }
+}
+
+async function transformElements(imodel: BriefcaseConnection, ids: string[], transform: Transform) {
+  try {
+    await startCommand(imodel);
+    await callCommand("transformPlacement", compressIds(ids), transform.toJSON());
+  } catch (err) { }
+}
+
+async function deleteElements(imodel: BriefcaseConnection, ids: string[]) {
+  try {
+    await startCommand(imodel);
+    await callCommand("deleteElements", compressIds(ids));
+  } catch (err) { }
+}
+
+const dummyRange = new Range3d();
+function makeInsert(id: Id64String, range?: Range3d): ElementGeometryChange { return { id, type: DbOpcode.Insert, range: (range ?? dummyRange) }; }
+function makeUpdate(id: Id64String, range?: Range3d): ElementGeometryChange { return { id, type: DbOpcode.Update, range: (range ?? dummyRange) }; }
+function makeDelete(id: Id64String): ElementGeometryChange { return { id, type: DbOpcode.Delete }; }
+
+describe("InteractiveEditingSession", () => {
+  if (ProcessDetector.isElectronAppFrontend) {
+    let imodel: BriefcaseConnection | undefined;
+    // Editable; BisCore version < 1.0.11
+    const oldFilePath = path.join(process.env.IMODELJS_CORE_DIRNAME!, "core/backend/lib/test/assets/test.bim");
+    // Editable; BisCore version == 1.0.11
+    const newFilePath = path.join(process.env.IMODELJS_CORE_DIRNAME!, "core/backend/lib/test/assets/planprojection.bim");
+
+    async function closeIModel(): Promise<void> {
+      if (imodel) {
+        await imodel.close();
+        imodel = undefined;
+      }
+    }
+
+    before(async () => {
+      await ElectronApp.startup();
+      await EditTools.initialize();
+    });
+
+    after(async () => {
+      await closeIModel();
+      await ElectronApp.shutdown();
+    });
+
+    afterEach(async () => {
+      await closeIModel();
+    });
+
+    it("should not be supported for read-only connections", async () => {
+      imodel = await BriefcaseConnection.openStandalone(oldFilePath, OpenMode.Readonly);
+      expect(imodel.openMode).to.equal(OpenMode.Readonly);
+      expect(await imodel.supportsInteractiveEditing()).to.be.false;
+      await expect(imodel.beginEditingSession()).to.be.rejectedWith(IModelError);
+    });
+
+    it("should not be supported for iModels with BisCore < 1.0.11", async () => {
+      imodel = await BriefcaseConnection.openStandalone(oldFilePath);
+      expect(imodel.openMode).to.equal(OpenMode.ReadWrite);
+      expect(await imodel.supportsInteractiveEditing()).to.be.false;
+      await expect(imodel.beginEditingSession()).to.be.rejectedWith(IModelError);
+    });
+
+    it("should not be supported for read-only iModels with BisCore >= 1.0.11", async () => {
+      imodel = await BriefcaseConnection.openStandalone(newFilePath, OpenMode.Readonly);
+      expect(imodel.openMode).to.equal(OpenMode.Readonly);
+      expect(await imodel.supportsInteractiveEditing()).to.be.false;
+      await expect(imodel.beginEditingSession()).to.be.rejectedWith(IModelError);
+    });
+
+    it("should be supported for writable iModels with BisCore >= 1.0.11", async () => {
+      imodel = await BriefcaseConnection.openStandalone(newFilePath, OpenMode.ReadWrite);
+      expect(imodel.openMode).to.equal(OpenMode.ReadWrite);
+      expect(await imodel.supportsInteractiveEditing()).to.be.true;
+      const session = await imodel.beginEditingSession();
+      expect(imodel.editingSession).to.equal(session);
+      await session.end();
+      expect(imodel.editingSession).to.be.undefined;
+    });
+
+    async function openWritable(): Promise<BriefcaseConnection> {
+      expect(imodel).to.be.undefined;
+      return BriefcaseConnection.openStandalone(newFilePath, OpenMode.ReadWrite);
+    }
+
+    it("throws if begin is called repeatedly", async () => {
+      imodel = await openWritable();
+      const session = await imodel.beginEditingSession();
+      await expect(imodel.beginEditingSession()).to.be.rejectedWith("Cannot create an editing session for an iModel that already has one");
+      await session.end();
+    });
+
+    it("throws if end is called repeatedly", async () => {
+      imodel = await openWritable();
+      const session = await imodel.beginEditingSession();
+      await session.end();
+      await expect(session.end()).to.be.rejectedWith("Cannot end editing session after it is disconnected from the iModel");
+    });
+
+    it("ends the session when closing the iModel", async () => {
+      imodel = await openWritable();
+      const session = await imodel.beginEditingSession();
+      expect(imodel.editingSession).to.equal(session);
+      expect(session.isDisposed).to.be.false;
+      await imodel.close();
+      expect(session.isDisposed).to.be.true;
+      expect(imodel.editingSession).to.be.undefined;
+    });
+
+    it("dispatches events when sessions begin or end", async () => {
+      imodel = await openWritable();
+
+      let beginCount = 0;
+      const removeBeginListener = InteractiveEditingSession.onBegin.addListener((_: InteractiveEditingSession) => ++beginCount);
+
+      const session = await imodel.beginEditingSession();
+      expect(beginCount).to.equal(1);
+
+      let endingCount = 0;
+      let endCount = 0;
+      const removeEndingListener = session.onEnding.addListener((_: InteractiveEditingSession) => ++endingCount);
+      const removeEndListener = session.onEnded.addListener((_: InteractiveEditingSession) => ++endCount);
+
+      const endPromise = session.end();
+      expect(endingCount).to.equal(1);
+      expect(endCount).to.equal(0);
+
+      await endPromise;
+      expect(endCount).to.equal(1);
+
+      removeBeginListener();
+      removeEndListener();
+      removeEndingListener();
+    });
+
+    it("accumulates geometry changes", async () => {
+      imodel = await openWritable();
+      // eslint-disable-next-line deprecation/deprecation
+      const editing = new EditingFunctions(imodel);
+      const modelId = await editing.models.createAndInsertPhysicalModel(await editing.codes.makeModelCode(imodel.models.repositoryModelId, Guid.createValue()));
+      const dictModelId = await imodel.models.getDictionaryModel();
+      const category = await editing.categories.createAndInsertSpatialCategory(dictModelId, Guid.createValue(), { color: 0 });
+      await imodel.saveChanges();
+
+      // Begin an editing session.
+      const session = await imodel.beginEditingSession();
+
+      let changedElements: ChangedEntities;
+      imodel.txns.onElementsChanged.addListener((ch) => {
+        changedElements = ch;
+      });
+
+      function expectChanges(expected: ElementGeometryChange[], compareRange = false): void {
+        const changes = session.getGeometryChangesForModel(modelId);
+        expect(undefined === changes).to.equal(expected.length === 0);
+        if (changes) {
+          const actual = Array.from(changes).sort((x, y) => compareStrings(x.id, y.id));
+          if (compareRange) {
+            expect(actual).to.deep.equal(expected);
+          } else {
+            expect(actual.length).to.equal(expected.length);
+            for (let i = 0; i < actual.length; i++) {
+              expect(actual[i].id).to.equal(expected[i].id);
+              expect(actual[i].type).to.equal(expected[i].type);
+            }
+          }
+        }
+      }
+
+      // Insert a line element.
+      expect(session.getGeometryChangesForModel(modelId)).to.be.undefined;
+      const elem1 = await createLineElement(imodel, modelId, category, makeLine());
+      // Events not dispatched until changes saved.
+      await imodel.saveChanges();
+      const insertElem1 = makeInsert(elem1);
+      expectChanges([insertElem1]);
+      expect(changedElements!.deleted).to.be.undefined;
+      expect(changedElements!.updated).to.be.undefined;
+      expect(changedElements!.inserted).to.not.be.undefined;
+
+      // Modify the line element.
+      await transformElements(imodel, [elem1], Transform.createTranslationXYZ(1, 0, 0));
+      const updateElem1 = makeUpdate(elem1);
+      await imodel.saveChanges();
+      expectChanges([updateElem1]);
+
+      // Modify the line element twice.
+      await transformElements(imodel, [elem1], Transform.createTranslationXYZ(0, 1, 0));
+      await transformElements(imodel, [elem1], Transform.createTranslationXYZ(-1, 0, 0));
+      await imodel.saveChanges();
+      expectChanges([updateElem1]);
+
+      // Insert a new line element, modify both elements, then delete the old line element.
+      const elem2 = await createLineElement(imodel, modelId, category, makeLine());
+      await transformElements(imodel, [elem1, elem2], Transform.createTranslationXYZ(0, 0, 1));
+      await deleteElements(imodel, [elem1]);
+      const deleteElem1 = makeDelete(elem1);
+      const insertElem2 = makeInsert(elem2);
+      await imodel.saveChanges();
+      expectChanges([deleteElem1, insertElem2]);
+
+      // Undo
+      // NOTE: Elements do not get removed from the set returned by getGeometryChangedForModel -
+      // but their state may change (e.g. from "insert" to "delete") as a result of undo/redo/
+      const isUndoPossible = await imodel.txns.isUndoPossible();
+      expect(isUndoPossible).to.be.true;
+
+      const undo = async () => imodel!.txns.reverseSingleTxn();
+      await imodel.txns.reverseSingleTxn();
+      const deleteElem2 = makeDelete(elem2);
+      expectChanges([insertElem1, deleteElem2]);
+
+      await undo();
+      expectChanges([updateElem1, deleteElem2]);
+
+      await undo();
+      expectChanges([updateElem1, deleteElem2]);
+
+      await undo();
+      expectChanges([deleteElem1, deleteElem2]);
+
+      // Redo
+      const redo = async () => imodel!.txns.reinstateTxn();
+      await redo();
+      expectChanges([insertElem1, deleteElem2]);
+
+      await redo();
+      expectChanges([updateElem1, deleteElem2]);
+
+      await redo();
+      expectChanges([updateElem1, deleteElem2]);
+
+      await redo();
+      expectChanges([deleteElem1, insertElem2]);
+      await session.end();
+    });
+
+    it("updates state of tile trees", async () => {
+      imodel = await openWritable();
+
+      // Initial geometric model contains one line element.
+      // eslint-disable-next-line deprecation/deprecation
+      const editing = new EditingFunctions(imodel);
+      const modelId = await editing.models.createAndInsertPhysicalModel(await editing.codes.makeModelCode(imodel.models.repositoryModelId, Guid.createValue()));
+      const dictModelId = await imodel.models.getDictionaryModel();
+      const category = await editing.categories.createAndInsertSpatialCategory(dictModelId, Guid.createValue(), { color: 0 });
+      const elem1 = await createLineElement(imodel, modelId, category, makeLine(new Point3d(0, 0, 0), new Point3d(10, 0, 0)));
+      await imodel.saveChanges();
+
+      await imodel.models.load([modelId]);
+      const model = imodel.models.getLoaded(modelId) as GeometricModel3dState;
+      expect(model).not.to.be.undefined;
+      const location = Transform.createTranslationXYZ(0, 0, 2);
+
+      // NB: element ranges are minimum 1mm on each axis. Our line element is aligned to X axis.
+      const modelRange = await model.queryModelRange();
+      modelRange.low.y = modelRange.low.z = -0.0005;
+      modelRange.high.y = modelRange.high.z = 0.0005;
+      location.inverse()!.multiplyRange(modelRange, modelRange);
+
+      function createTileTree(): IModelTileTree {
+        const params: IModelTileTreeParams = {
+          id: "",
+          modelId,
+          iModel: imodel!,
+          location,
+          priority: TileLoadPriority.Primary,
+          formatVersion: 14,
+          contentRange: modelRange.clone(),
+          options: {
+            allowInstancing: true,
+            edgesRequired: false,
+            batchType: BatchType.Primary,
+            is3d: true,
+          },
+          rootTile: {
+            contentId: "",
+            range: modelRange.toJSON(),
+            contentRange: modelRange.toJSON(),
+            maximumSize: 512,
+            isLeaf: true,
+          },
+        };
+
+        return new IModelTileTree(params);
+      }
+
+      const expectTreeState = async (tree: IModelTileTree | IModelTileTree[], expectedState: "static" | "interactive" | "dynamic" | "disposed", expectedHiddenElementCount: number, expectedRange: Range3d) => {
+        // ###TODO: After we switch from polling for native events, we should not need to wait for changed events to be fetched here...
+        const waitTime = 150;
+        await BeDuration.wait(waitTime);
+
+        const rangeTolerance = 0.0001;
+        const treeList = tree instanceof IModelTileTree ? [tree] : tree;
+        for (const t of treeList) {
+          expect(t.tileState).to.equal(expectedState);
+          expect(t.hiddenElements.length).to.equal(expectedHiddenElementCount);
+          expect(t.rootTile.range.isAlmostEqual(expectedRange, rangeTolerance)).to.be.true;
+          expect(t.rootTile.contentRange.isAlmostEqual(expectedRange, rangeTolerance)).to.be.true;
+          expect(t.contentRange!.isAlmostEqual(expectedRange, rangeTolerance)).to.be.true;
+        }
+      };
+
+      // No editing session currently active.
+      const tree1 = createTileTree();
+      expect(tree1.range.isAlmostEqual(modelRange)).to.be.true;
+      await expectTreeState(tree1, "static", 0, modelRange);
+
+      const tree0 = createTileTree();
+      tree0.dispose();
+      await expectTreeState(tree0, "disposed", 0, modelRange);
+
+      // Begin an editing session.
+      let session = await imodel.beginEditingSession();
+      const trees = [tree1, createTileTree()];
+      await expectTreeState(trees, "interactive", 0, modelRange);
+      await expectTreeState(tree0, "disposed", 0, modelRange);
+
+      // Insert a new element.
+      const elem2 = await createLineElement(imodel, modelId, category, makeLine(new Point3d(0, 0, 0), new Point3d(-10, 0, 0)));
+      await imodel.saveChanges();
+
+      // Newly-inserted elements don't exist in tiles, therefore don't need to be hidden.
+      // ###TODO: Test changes to range and content range...
+      trees.push(createTileTree());
+      const range2 = modelRange.clone();
+      range2.low.x = -10;
+      await expectTreeState(tree0, "disposed", 0, modelRange);
+      await expectTreeState(trees, "dynamic", 0, range2);
+
+      // Modify an element.
+      await transformElements(imodel, [elem1], Transform.createTranslationXYZ(0, 5, 0));
+      await imodel.saveChanges();
+
+      const range3 = range2.clone();
+      range3.high.y += 5;
+      trees.push(createTileTree());
+      await expectTreeState(tree0, "disposed", 0, modelRange);
+      await expectTreeState(trees, "dynamic", 1, range3);
+
+      // Delete the same element.
+      await deleteElements(imodel, [elem1]);
+      await imodel.saveChanges();
+      trees.push(createTileTree());
+      await expectTreeState(tree0, "disposed", 0, modelRange);
+      await expectTreeState(trees, "dynamic", 1, range2);
+
+      // Delete the other element.
+      await deleteElements(imodel, [elem2]);
+      await imodel.saveChanges();
+      trees.push(createTileTree());
+      await expectTreeState(tree0, "disposed", 0, modelRange);
+      await expectTreeState(trees, "dynamic", 2, modelRange);
+
+      // ###TODO: test undo/redo (no frontend API for that currently...)
+
+      // Terminate the session.
+      await session.end();
+      trees.push(createTileTree());
+      await expectTreeState(tree0, "disposed", 0, modelRange);
+      await expectTreeState(trees, "static", 0, modelRange);
+
+      // Restart session then terminate with no changes.
+      session = await imodel.beginEditingSession();
+      const tree2 = trees.pop()!;
+      await expectTreeState(tree0, "disposed", 0, modelRange);
+      await expectTreeState(trees, "interactive", 0, modelRange);
+      tree2.dispose();
+      await expectTreeState(tree2, "disposed", 0, modelRange);
+      await session.end();
+      await expectTreeState(trees, "static", 0, modelRange);
+
+      for (const tree of trees) {
+        tree.dispose();
+        await expectTreeState(tree, "disposed", 0, modelRange);
+      }
+    });
+  }
+});