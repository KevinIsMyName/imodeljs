{
  "name": "@bentley/frontend-devtools",
  "version": "2.17.0-dev.15",
  "description": "Debug menu and supporting UI widgets",
  "main": "lib/frontend-devtools.js",
  "imodeljsSharedLibrary": true,
  "license": "MIT",
  "scripts": {
    "compile": "npm run build",
    "build": "npm run copy:assets && tsc 1>&2 && npm run build:extension",
    "build:extension": "extension-webpack-tools build -s ./src/extension.ts -o ./lib/extension --sourceMap",
    "copy:assets": "cpx \"./public/**/*\" ./lib/public",
    "clean": "rimraf lib .rush/temp/package-deps*.json",
    "docs": "betools docs --includes=../../generated-docs/extract --json=../../generated-docs/core/frontend-devtools/file.json --tsIndexFile=./frontend-devtools.ts --onlyJson",
    "extract-api": "betools extract-api --entry=frontend-devtools",
    "lint": "eslint -f visualstudio \"./src/**/*.ts\" 1>&2",
    "test": "",
    "cover": ""
  },
  "repository": {
    "type": "git",
    "url": "https://github.com/imodeljs/imodeljs/tree/master/core/frontend-devtools"
  },
  "keywords": [
    "Bentley",
    "BIM",
    "iModel",
    "UI",
    "Widget"
  ],
  "author": {
    "name": "Bentley Systems, Inc.",
    "url": "http://www.bentley.com"
  },
  "dependencies": {
<<<<<<< HEAD
    "@bentley/bentleyjs-core": "workspace:*",
    "@bentley/context-registry-client": "workspace:*",
    "@bentley/geometry-core": "workspace:*",
    "@bentley/imodeljs-common": "workspace:*",
    "@bentley/imodeljs-frontend": "workspace:*",
    "@bentley/imodeljs-i18n": "workspace:*",
    "@bentley/itwin-client": "workspace:*",
    "file-saver": "^2.0.2"
  },
  "devDependencies": {
    "@bentley/build-tools": "workspace:*",
    "@bentley/eslint-plugin": "workspace:*",
    "@bentley/extension-webpack-tools": "workspace:*",
=======
    "@bentley/bentleyjs-core": "2.17.0-dev.15",
    "@bentley/context-registry-client": "2.17.0-dev.15",
    "@bentley/geometry-core": "2.17.0-dev.15",
    "@bentley/imodeljs-common": "2.17.0-dev.15",
    "@bentley/imodeljs-frontend": "2.17.0-dev.15",
    "@bentley/imodeljs-i18n": "2.17.0-dev.15",
    "@bentley/itwin-client": "2.17.0-dev.15",
    "file-saver": "^2.0.2"
  },
  "devDependencies": {
    "@bentley/build-tools": "2.17.0-dev.15",
    "@bentley/eslint-plugin": "2.17.0-dev.15",
    "@bentley/extension-webpack-tools": "2.17.0-dev.15",
>>>>>>> 19a86423
    "@types/file-saver": "^2.0.1",
    "@types/node": "10.14.1",
    "cpx": "^1.5.0",
    "eslint": "^6.8.0",
    "rimraf": "^3.0.2",
    "typescript": "~4.1.0"
  },
  "eslintConfig": {
    "plugins": [
      "@bentley"
    ],
    "extends": "plugin:@bentley/imodeljs-recommended"
  }
}<|MERGE_RESOLUTION|>--- conflicted
+++ resolved
@@ -33,7 +33,6 @@
     "url": "http://www.bentley.com"
   },
   "dependencies": {
-<<<<<<< HEAD
     "@bentley/bentleyjs-core": "workspace:*",
     "@bentley/context-registry-client": "workspace:*",
     "@bentley/geometry-core": "workspace:*",
@@ -47,21 +46,6 @@
     "@bentley/build-tools": "workspace:*",
     "@bentley/eslint-plugin": "workspace:*",
     "@bentley/extension-webpack-tools": "workspace:*",
-=======
-    "@bentley/bentleyjs-core": "2.17.0-dev.15",
-    "@bentley/context-registry-client": "2.17.0-dev.15",
-    "@bentley/geometry-core": "2.17.0-dev.15",
-    "@bentley/imodeljs-common": "2.17.0-dev.15",
-    "@bentley/imodeljs-frontend": "2.17.0-dev.15",
-    "@bentley/imodeljs-i18n": "2.17.0-dev.15",
-    "@bentley/itwin-client": "2.17.0-dev.15",
-    "file-saver": "^2.0.2"
-  },
-  "devDependencies": {
-    "@bentley/build-tools": "2.17.0-dev.15",
-    "@bentley/eslint-plugin": "2.17.0-dev.15",
-    "@bentley/extension-webpack-tools": "2.17.0-dev.15",
->>>>>>> 19a86423
     "@types/file-saver": "^2.0.1",
     "@types/node": "10.14.1",
     "cpx": "^1.5.0",
