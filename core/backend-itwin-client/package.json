--- conflicted
+++ resolved
@@ -52,7 +52,6 @@
     "NOTE: All tools used by scripts in this package must be listed as devDependencies"
   ],
   "devDependencies": {
-<<<<<<< HEAD
     "@bentley/bentleyjs-core": "workspace:*",
     "@bentley/build-tools": "workspace:*",
     "@bentley/config-loader": "workspace:*",
@@ -66,21 +65,6 @@
     "@bentley/oidc-signin-tool": "workspace:*",
     "@bentley/rbac-client": "workspace:*",
     "@bentley/telemetry-client": "workspace:*",
-=======
-    "@bentley/bentleyjs-core": "2.17.0-dev.16",
-    "@bentley/build-tools": "2.17.0-dev.16",
-    "@bentley/config-loader": "2.17.0-dev.16",
-    "@bentley/context-registry-client": "2.17.0-dev.16",
-    "@bentley/eslint-plugin": "2.17.0-dev.16",
-    "@bentley/frontend-authorization-client": "2.17.0-dev.16",
-    "@bentley/geometry-core": "2.17.0-dev.16",
-    "@bentley/imodelhub-client": "2.17.0-dev.16",
-    "@bentley/imodeljs-common": "2.17.0-dev.16",
-    "@bentley/itwin-client": "2.17.0-dev.16",
-    "@bentley/oidc-signin-tool": "2.17.0-dev.16",
-    "@bentley/rbac-client": "2.17.0-dev.16",
-    "@bentley/telemetry-client": "2.17.0-dev.16",
->>>>>>> 2e882ab0
     "@types/chai": "^4.1.4",
     "@types/deep-assign": "^0.1.0",
     "@types/fs-extra": "^4.0.7",
@@ -105,11 +89,7 @@
     "typescript": "~4.1.0"
   },
   "dependencies": {
-<<<<<<< HEAD
     "@bentley/usage-logging-client": "workspace:*",
-=======
-    "@bentley/usage-logging-client": "2.17.0-dev.16",
->>>>>>> 2e882ab0
     "applicationinsights": "^1.7.5",
     "deep-assign": "^2.0.0",
     "fs-extra": "^8.1.0",
