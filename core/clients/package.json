--- conflicted
+++ resolved
@@ -1,10 +1,6 @@
 {
   "name": "@bentley/imodeljs-clients",
-<<<<<<< HEAD
-  "version": "0.191.0-dev.8",
-=======
   "version": "0.191.0-dev.9",
->>>>>>> 16a7b892
   "description": "Clients for various Bentley Services used by iModel.js",
   "main": "lib/imodeljs-clients.js",
   "typings": "lib/imodeljs-clients",
@@ -52,32 +48,19 @@
     "url": "http://www.bentley.com"
   },
   "peerDependencies": {
-<<<<<<< HEAD
-    "@bentley/bentleyjs-core": "^0.191.0-dev.8",
-    "@bentley/geometry-core": "^0.191.0-dev.8"
-=======
     "@bentley/bentleyjs-core": "^0.191.0-dev.9",
     "@bentley/geometry-core": "^0.191.0-dev.9"
->>>>>>> 16a7b892
   },
   "//devDependencies": [
     "NOTE: All peerDependencies should also be listed as devDependencies since peerDependencies are not considered by npm install",
     "NOTE: All tools used by scripts in this package must be listed as devDependencies"
   ],
   "devDependencies": {
-<<<<<<< HEAD
-    "@bentley/bentleyjs-core": "0.191.0-dev.8",
-    "@bentley/build-tools": "0.191.0-dev.8",
-    "@bentley/config-loader": "0.191.0-dev.8",
-    "@bentley/geometry-core": "0.191.0-dev.8",
-    "@bentley/webpack-tools": "0.191.0-dev.8",
-=======
     "@bentley/bentleyjs-core": "0.191.0-dev.9",
     "@bentley/build-tools": "0.191.0-dev.9",
     "@bentley/config-loader": "0.191.0-dev.9",
     "@bentley/geometry-core": "0.191.0-dev.9",
     "@bentley/webpack-tools": "0.191.0-dev.9",
->>>>>>> 16a7b892
     "@types/chai": "^4.1.4",
     "@types/deep-assign": "^0.1.0",
     "@types/js-base64": "^2.3.1",
