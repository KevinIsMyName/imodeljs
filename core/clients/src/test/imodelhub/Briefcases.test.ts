/*---------------------------------------------------------------------------------------------
|  $Copyright: (c) 2018 Bentley Systems, Incorporated. All rights reserved. $
 *--------------------------------------------------------------------------------------------*/
import * as chai from "chai";
import * as fs from "fs";
import * as path from "path";

import { TestConfig } from "../TestConfig";

import {
  Briefcase, IModelHubRequestError,
  IModelHubRequestErrorId, BriefcaseQuery,
} from "../../imodelhub";
import { IModelHubClient } from "../../imodelhub/Client";
import { AccessToken } from "../../Token";
import { ResponseBuilder, RequestType, ScopeType } from "../ResponseBuilder";
import * as utils from "./TestUtils";

declare const __dirname: string;

chai.should();

function mockGetBriefcaseById(imodelId: string, briefcase: Briefcase) {
  if (!TestConfig.enableMocks)
    return;

  const requestPath = utils.createRequestUrl(ScopeType.iModel, imodelId, "Briefcase", `${briefcase.briefcaseId!}`);
  const requestResponse = ResponseBuilder.generateGetResponse(briefcase);
  ResponseBuilder.mockResponse(utils.defaultUrl, RequestType.Get, requestPath, requestResponse);
}

function mockGetBriefcaseWithDownloadUrl(imodelId: string, briefcase: Briefcase) {
  if (!TestConfig.enableMocks)
    return;

  const requestPath = utils.createRequestUrl(ScopeType.iModel, imodelId, "Briefcase",
    `${briefcase.briefcaseId!}?$select=*,FileAccessKey-forward-AccessKey.DownloadURL`);
  briefcase.downloadUrl = "https://imodelhubqasa01.blob.core.windows.net/imodelhubfile";
  briefcase.fileName = "TestModel.bim";
  briefcase.fileSize = utils.getMockFileSize();
  const requestResponse = ResponseBuilder.generateGetResponse<Briefcase>(briefcase);
  ResponseBuilder.mockResponse(utils.defaultUrl, RequestType.Get, requestPath, requestResponse);
}

describe("iModelHub BriefcaseHandler", () => {
  let accessToken: AccessToken;
  let iModelId: string;
  const imodelName = "imodeljs-clients Briefcases test";
  let briefcaseId: number;
  const imodelHubClient: IModelHubClient = utils.getDefaultClient();
  const downloadToPath: string = __dirname + "/../assets/";

  before(async () => {
    accessToken = await utils.login();
    await utils.createIModel(accessToken, imodelName);
    iModelId = await utils.getIModelId(accessToken, imodelName);
    if (!TestConfig.enableMocks) {
      const briefcases = await imodelHubClient.Briefcases().get(accessToken, iModelId);
      let briefcasesCount = briefcases.length;
      if (briefcasesCount > 19) {
        // Ensure that tests can still acquire briefcases
        for (const briefcase of briefcases) {
          await imodelHubClient.Briefcases().delete(accessToken, iModelId, briefcase.briefcaseId!);
        }
        briefcasesCount = 0;
      }

      // Ensure that at least one briefcase is available for querying
      if (briefcasesCount === 0) {
        const briefcase = await imodelHubClient.Briefcases().create(accessToken, iModelId);
        briefcaseId = briefcase.briefcaseId!;
      } else {
        briefcaseId = briefcases[0].briefcaseId!;
      }
    } else {
      briefcaseId = 2;
    }

    if (!fs.existsSync(downloadToPath)) {
      fs.mkdirSync(downloadToPath);
    }
  });

  afterEach(() => {
    ResponseBuilder.clearMocks();
  });

  it("should acquire a briefcase", async () => {
    utils.mockCreateBriefcase(iModelId, 2);
    const briefcase = await imodelHubClient.Briefcases().create(accessToken, iModelId);
    chai.expect(briefcase.briefcaseId).to.be.greaterThan(1);

  });

  it("should get all briefcases", async () => {
    utils.mockGetBriefcase(iModelId, utils.generateBriefcase(2), utils.generateBriefcase(3));
    const briefcases = await imodelHubClient.Briefcases().get(accessToken, iModelId);
    chai.expect(briefcases.length).to.be.greaterThan(0);

    for (const briefcase of briefcases) {
      chai.expect(briefcase.iModelId).to.be.equal(iModelId);
    }
  });

  it("should fail getting an invalid briefcase", async () => {
    let error: any;
    try {
      await imodelHubClient.Briefcases().get(accessToken, iModelId, new BriefcaseQuery().byId(-1));
    } catch (err) {
      error = err;
    }
    chai.assert(error);
    chai.expect(error).to.be.instanceof(IModelHubRequestError);
    chai.expect(error.id).to.be.equal(IModelHubRequestErrorId.InvalidArgumentError);
  });

  it("should get information on a briefcase by id", async () => {
    mockGetBriefcaseById(iModelId, utils.generateBriefcase(briefcaseId));
    const briefcase: Briefcase = (await imodelHubClient.Briefcases().get(accessToken, iModelId, new BriefcaseQuery().byId(briefcaseId)))[0];
    chai.expect(briefcase.briefcaseId).to.be.equal(briefcaseId);
    chai.expect(briefcase.downloadUrl).to.be.equal(undefined);
    chai.expect(briefcase.iModelId).to.be.equal(iModelId);
  });

  it("should fail deleting an invalid briefcase", async () => {
    let error: any;
    try {
      await imodelHubClient.Briefcases().delete(accessToken, iModelId, -1);
    } catch (err) {
      error = err;
    }
    chai.assert(error);
    chai.expect(error).to.be.instanceof(IModelHubRequestError);
    chai.expect(error.id).to.be.equal(IModelHubRequestErrorId.InvalidArgumentError);
  });

  it("should get the download URL for a Briefcase", async () => {
    mockGetBriefcaseWithDownloadUrl(iModelId, utils.generateBriefcase(briefcaseId));
    const briefcase: Briefcase = (await imodelHubClient.Briefcases().get(accessToken, iModelId, new BriefcaseQuery().byId(briefcaseId).selectDownloadUrl()))[0];
    chai.expect(briefcase.briefcaseId).to.be.equal(briefcaseId);
<<<<<<< HEAD
    chai.expect(briefcase.fileName);
    chai.expect(briefcase.fileName!.length).to.be.greaterThan(0);
    chai.expect(briefcase.downloadUrl);
    chai.expect(briefcase.downloadUrl!.startsWith("https://"));
=======
    chai.assert(briefcase.fileName);
    chai.expect(briefcase.fileName!.length).to.be.greaterThan(0);
    chai.assert(briefcase.downloadUrl);
    chai.assert(briefcase.downloadUrl!.startsWith("https://"));
>>>>>>> 6d6c107f
  });

  it("should download a Briefcase", async () => {
    mockGetBriefcaseWithDownloadUrl(iModelId, utils.generateBriefcase(briefcaseId));
    const briefcase: Briefcase = (await imodelHubClient.Briefcases().get(accessToken, iModelId, new BriefcaseQuery().byId(briefcaseId).selectDownloadUrl()))[0];
    chai.assert(briefcase.downloadUrl);

    const fileName: string = briefcase.fileName!;
    const downloadToPathname: string = path.join(downloadToPath, fileName);

    utils.mockFileResponse();

    const progressTracker = new utils.ProgressTracker();
    await imodelHubClient.Briefcases().download(briefcase, downloadToPathname, progressTracker.track());
    progressTracker.check();
    fs.existsSync(downloadToPathname).should.be.equal(true);
  });

  it("should get error 400 and retry to get briefcase", async function (this: Mocha.ITestCallbackContext) {
    if (!TestConfig.enableMocks)
      this.skip();

    const requestPath = utils.createRequestUrl(ScopeType.iModel, iModelId, "Briefcase");
    const requestResponse = ResponseBuilder.generateGetResponse<Briefcase>(ResponseBuilder.generateObject<Briefcase>(Briefcase));

    ResponseBuilder.mockResponse(utils.defaultUrl, RequestType.Get, requestPath, ResponseBuilder.generateError(undefined, "BadRequest"), 1, undefined, undefined, 400);
    ResponseBuilder.mockResponse(utils.defaultUrl, RequestType.Get, requestPath, requestResponse);
    const briefcase = (await imodelHubClient.Briefcases().get(accessToken, iModelId));
    chai.assert(briefcase);
  });

  it("should get error 409 and retry to get briefcase", async function (this: Mocha.ITestCallbackContext) {
    if (!TestConfig.enableMocks)
      this.skip();

    const requestPath = utils.createRequestUrl(ScopeType.iModel, iModelId, "Briefcase");
    ResponseBuilder.mockResponse(utils.defaultUrl, RequestType.Get, requestPath, ResponseBuilder.generateError("NoServerLicense"), 1, undefined, undefined, 409);
    let error;
    try {
      (await imodelHubClient.Briefcases().get(accessToken, iModelId));
    } catch (err) {
      error = err;
    }
    chai.assert(error);
    chai.expect(error.status).to.be.equal(409);
    chai.expect(error.name).to.be.equal("NoServerLicense");
  });

  it("should get error 500 and retry to get briefcase", async function (this: Mocha.ITestCallbackContext) {
    if (!TestConfig.enableMocks)
      this.skip();

    const requestPath = utils.createRequestUrl(ScopeType.iModel, iModelId, "Briefcase");
    ResponseBuilder.mockResponse(utils.defaultUrl, RequestType.Get, requestPath, ResponseBuilder.generateError(undefined, "ServerError"), 5, undefined, undefined, 500);
    let error;
    try {
      (await imodelHubClient.Briefcases().get(accessToken, iModelId));
    } catch (err) {
      error = err;
    }
    chai.assert(error);
    chai.expect(error.status).to.be.equal(500);
  });
});
<|MERGE_RESOLUTION|>--- conflicted
+++ resolved
@@ -1,215 +1,208 @@
-/*---------------------------------------------------------------------------------------------
-|  $Copyright: (c) 2018 Bentley Systems, Incorporated. All rights reserved. $
- *--------------------------------------------------------------------------------------------*/
-import * as chai from "chai";
-import * as fs from "fs";
-import * as path from "path";
-
-import { TestConfig } from "../TestConfig";
-
-import {
-  Briefcase, IModelHubRequestError,
-  IModelHubRequestErrorId, BriefcaseQuery,
-} from "../../imodelhub";
-import { IModelHubClient } from "../../imodelhub/Client";
-import { AccessToken } from "../../Token";
-import { ResponseBuilder, RequestType, ScopeType } from "../ResponseBuilder";
-import * as utils from "./TestUtils";
-
-declare const __dirname: string;
-
-chai.should();
-
-function mockGetBriefcaseById(imodelId: string, briefcase: Briefcase) {
-  if (!TestConfig.enableMocks)
-    return;
-
-  const requestPath = utils.createRequestUrl(ScopeType.iModel, imodelId, "Briefcase", `${briefcase.briefcaseId!}`);
-  const requestResponse = ResponseBuilder.generateGetResponse(briefcase);
-  ResponseBuilder.mockResponse(utils.defaultUrl, RequestType.Get, requestPath, requestResponse);
-}
-
-function mockGetBriefcaseWithDownloadUrl(imodelId: string, briefcase: Briefcase) {
-  if (!TestConfig.enableMocks)
-    return;
-
-  const requestPath = utils.createRequestUrl(ScopeType.iModel, imodelId, "Briefcase",
-    `${briefcase.briefcaseId!}?$select=*,FileAccessKey-forward-AccessKey.DownloadURL`);
-  briefcase.downloadUrl = "https://imodelhubqasa01.blob.core.windows.net/imodelhubfile";
-  briefcase.fileName = "TestModel.bim";
-  briefcase.fileSize = utils.getMockFileSize();
-  const requestResponse = ResponseBuilder.generateGetResponse<Briefcase>(briefcase);
-  ResponseBuilder.mockResponse(utils.defaultUrl, RequestType.Get, requestPath, requestResponse);
-}
-
-describe("iModelHub BriefcaseHandler", () => {
-  let accessToken: AccessToken;
-  let iModelId: string;
-  const imodelName = "imodeljs-clients Briefcases test";
-  let briefcaseId: number;
-  const imodelHubClient: IModelHubClient = utils.getDefaultClient();
-  const downloadToPath: string = __dirname + "/../assets/";
-
-  before(async () => {
-    accessToken = await utils.login();
-    await utils.createIModel(accessToken, imodelName);
-    iModelId = await utils.getIModelId(accessToken, imodelName);
-    if (!TestConfig.enableMocks) {
-      const briefcases = await imodelHubClient.Briefcases().get(accessToken, iModelId);
-      let briefcasesCount = briefcases.length;
-      if (briefcasesCount > 19) {
-        // Ensure that tests can still acquire briefcases
-        for (const briefcase of briefcases) {
-          await imodelHubClient.Briefcases().delete(accessToken, iModelId, briefcase.briefcaseId!);
-        }
-        briefcasesCount = 0;
-      }
-
-      // Ensure that at least one briefcase is available for querying
-      if (briefcasesCount === 0) {
-        const briefcase = await imodelHubClient.Briefcases().create(accessToken, iModelId);
-        briefcaseId = briefcase.briefcaseId!;
-      } else {
-        briefcaseId = briefcases[0].briefcaseId!;
-      }
-    } else {
-      briefcaseId = 2;
-    }
-
-    if (!fs.existsSync(downloadToPath)) {
-      fs.mkdirSync(downloadToPath);
-    }
-  });
-
-  afterEach(() => {
-    ResponseBuilder.clearMocks();
-  });
-
-  it("should acquire a briefcase", async () => {
-    utils.mockCreateBriefcase(iModelId, 2);
-    const briefcase = await imodelHubClient.Briefcases().create(accessToken, iModelId);
-    chai.expect(briefcase.briefcaseId).to.be.greaterThan(1);
-
-  });
-
-  it("should get all briefcases", async () => {
-    utils.mockGetBriefcase(iModelId, utils.generateBriefcase(2), utils.generateBriefcase(3));
-    const briefcases = await imodelHubClient.Briefcases().get(accessToken, iModelId);
-    chai.expect(briefcases.length).to.be.greaterThan(0);
-
-    for (const briefcase of briefcases) {
-      chai.expect(briefcase.iModelId).to.be.equal(iModelId);
-    }
-  });
-
-  it("should fail getting an invalid briefcase", async () => {
-    let error: any;
-    try {
-      await imodelHubClient.Briefcases().get(accessToken, iModelId, new BriefcaseQuery().byId(-1));
-    } catch (err) {
-      error = err;
-    }
-    chai.assert(error);
-    chai.expect(error).to.be.instanceof(IModelHubRequestError);
-    chai.expect(error.id).to.be.equal(IModelHubRequestErrorId.InvalidArgumentError);
-  });
-
-  it("should get information on a briefcase by id", async () => {
-    mockGetBriefcaseById(iModelId, utils.generateBriefcase(briefcaseId));
-    const briefcase: Briefcase = (await imodelHubClient.Briefcases().get(accessToken, iModelId, new BriefcaseQuery().byId(briefcaseId)))[0];
-    chai.expect(briefcase.briefcaseId).to.be.equal(briefcaseId);
-    chai.expect(briefcase.downloadUrl).to.be.equal(undefined);
-    chai.expect(briefcase.iModelId).to.be.equal(iModelId);
-  });
-
-  it("should fail deleting an invalid briefcase", async () => {
-    let error: any;
-    try {
-      await imodelHubClient.Briefcases().delete(accessToken, iModelId, -1);
-    } catch (err) {
-      error = err;
-    }
-    chai.assert(error);
-    chai.expect(error).to.be.instanceof(IModelHubRequestError);
-    chai.expect(error.id).to.be.equal(IModelHubRequestErrorId.InvalidArgumentError);
-  });
-
-  it("should get the download URL for a Briefcase", async () => {
-    mockGetBriefcaseWithDownloadUrl(iModelId, utils.generateBriefcase(briefcaseId));
-    const briefcase: Briefcase = (await imodelHubClient.Briefcases().get(accessToken, iModelId, new BriefcaseQuery().byId(briefcaseId).selectDownloadUrl()))[0];
-    chai.expect(briefcase.briefcaseId).to.be.equal(briefcaseId);
-<<<<<<< HEAD
-    chai.expect(briefcase.fileName);
-    chai.expect(briefcase.fileName!.length).to.be.greaterThan(0);
-    chai.expect(briefcase.downloadUrl);
-    chai.expect(briefcase.downloadUrl!.startsWith("https://"));
-=======
-    chai.assert(briefcase.fileName);
-    chai.expect(briefcase.fileName!.length).to.be.greaterThan(0);
-    chai.assert(briefcase.downloadUrl);
-    chai.assert(briefcase.downloadUrl!.startsWith("https://"));
->>>>>>> 6d6c107f
-  });
-
-  it("should download a Briefcase", async () => {
-    mockGetBriefcaseWithDownloadUrl(iModelId, utils.generateBriefcase(briefcaseId));
-    const briefcase: Briefcase = (await imodelHubClient.Briefcases().get(accessToken, iModelId, new BriefcaseQuery().byId(briefcaseId).selectDownloadUrl()))[0];
-    chai.assert(briefcase.downloadUrl);
-
-    const fileName: string = briefcase.fileName!;
-    const downloadToPathname: string = path.join(downloadToPath, fileName);
-
-    utils.mockFileResponse();
-
-    const progressTracker = new utils.ProgressTracker();
-    await imodelHubClient.Briefcases().download(briefcase, downloadToPathname, progressTracker.track());
-    progressTracker.check();
-    fs.existsSync(downloadToPathname).should.be.equal(true);
-  });
-
-  it("should get error 400 and retry to get briefcase", async function (this: Mocha.ITestCallbackContext) {
-    if (!TestConfig.enableMocks)
-      this.skip();
-
-    const requestPath = utils.createRequestUrl(ScopeType.iModel, iModelId, "Briefcase");
-    const requestResponse = ResponseBuilder.generateGetResponse<Briefcase>(ResponseBuilder.generateObject<Briefcase>(Briefcase));
-
-    ResponseBuilder.mockResponse(utils.defaultUrl, RequestType.Get, requestPath, ResponseBuilder.generateError(undefined, "BadRequest"), 1, undefined, undefined, 400);
-    ResponseBuilder.mockResponse(utils.defaultUrl, RequestType.Get, requestPath, requestResponse);
-    const briefcase = (await imodelHubClient.Briefcases().get(accessToken, iModelId));
-    chai.assert(briefcase);
-  });
-
-  it("should get error 409 and retry to get briefcase", async function (this: Mocha.ITestCallbackContext) {
-    if (!TestConfig.enableMocks)
-      this.skip();
-
-    const requestPath = utils.createRequestUrl(ScopeType.iModel, iModelId, "Briefcase");
-    ResponseBuilder.mockResponse(utils.defaultUrl, RequestType.Get, requestPath, ResponseBuilder.generateError("NoServerLicense"), 1, undefined, undefined, 409);
-    let error;
-    try {
-      (await imodelHubClient.Briefcases().get(accessToken, iModelId));
-    } catch (err) {
-      error = err;
-    }
-    chai.assert(error);
-    chai.expect(error.status).to.be.equal(409);
-    chai.expect(error.name).to.be.equal("NoServerLicense");
-  });
-
-  it("should get error 500 and retry to get briefcase", async function (this: Mocha.ITestCallbackContext) {
-    if (!TestConfig.enableMocks)
-      this.skip();
-
-    const requestPath = utils.createRequestUrl(ScopeType.iModel, iModelId, "Briefcase");
-    ResponseBuilder.mockResponse(utils.defaultUrl, RequestType.Get, requestPath, ResponseBuilder.generateError(undefined, "ServerError"), 5, undefined, undefined, 500);
-    let error;
-    try {
-      (await imodelHubClient.Briefcases().get(accessToken, iModelId));
-    } catch (err) {
-      error = err;
-    }
-    chai.assert(error);
-    chai.expect(error.status).to.be.equal(500);
-  });
-});
+/*---------------------------------------------------------------------------------------------
+|  $Copyright: (c) 2018 Bentley Systems, Incorporated. All rights reserved. $
+ *--------------------------------------------------------------------------------------------*/
+import * as chai from "chai";
+import * as fs from "fs";
+import * as path from "path";
+
+import { TestConfig } from "../TestConfig";
+
+import {
+  Briefcase, IModelHubRequestError,
+  IModelHubRequestErrorId, BriefcaseQuery,
+} from "../../imodelhub";
+import { IModelHubClient } from "../../imodelhub/Client";
+import { AccessToken } from "../../Token";
+import { ResponseBuilder, RequestType, ScopeType } from "../ResponseBuilder";
+import * as utils from "./TestUtils";
+
+declare const __dirname: string;
+
+chai.should();
+
+function mockGetBriefcaseById(imodelId: string, briefcase: Briefcase) {
+  if (!TestConfig.enableMocks)
+    return;
+
+  const requestPath = utils.createRequestUrl(ScopeType.iModel, imodelId, "Briefcase", `${briefcase.briefcaseId!}`);
+  const requestResponse = ResponseBuilder.generateGetResponse(briefcase);
+  ResponseBuilder.mockResponse(utils.defaultUrl, RequestType.Get, requestPath, requestResponse);
+}
+
+function mockGetBriefcaseWithDownloadUrl(imodelId: string, briefcase: Briefcase) {
+  if (!TestConfig.enableMocks)
+    return;
+
+  const requestPath = utils.createRequestUrl(ScopeType.iModel, imodelId, "Briefcase",
+    `${briefcase.briefcaseId!}?$select=*,FileAccessKey-forward-AccessKey.DownloadURL`);
+  briefcase.downloadUrl = "https://imodelhubqasa01.blob.core.windows.net/imodelhubfile";
+  briefcase.fileName = "TestModel.bim";
+  briefcase.fileSize = utils.getMockFileSize();
+  const requestResponse = ResponseBuilder.generateGetResponse<Briefcase>(briefcase);
+  ResponseBuilder.mockResponse(utils.defaultUrl, RequestType.Get, requestPath, requestResponse);
+}
+
+describe("iModelHub BriefcaseHandler", () => {
+  let accessToken: AccessToken;
+  let iModelId: string;
+  const imodelName = "imodeljs-clients Briefcases test";
+  let briefcaseId: number;
+  const imodelHubClient: IModelHubClient = utils.getDefaultClient();
+  const downloadToPath: string = __dirname + "/../assets/";
+
+  before(async () => {
+    accessToken = await utils.login();
+    await utils.createIModel(accessToken, imodelName);
+    iModelId = await utils.getIModelId(accessToken, imodelName);
+    if (!TestConfig.enableMocks) {
+      const briefcases = await imodelHubClient.Briefcases().get(accessToken, iModelId);
+      let briefcasesCount = briefcases.length;
+      if (briefcasesCount > 19) {
+        // Ensure that tests can still acquire briefcases
+        for (const briefcase of briefcases) {
+          await imodelHubClient.Briefcases().delete(accessToken, iModelId, briefcase.briefcaseId!);
+        }
+        briefcasesCount = 0;
+      }
+
+      // Ensure that at least one briefcase is available for querying
+      if (briefcasesCount === 0) {
+        const briefcase = await imodelHubClient.Briefcases().create(accessToken, iModelId);
+        briefcaseId = briefcase.briefcaseId!;
+      } else {
+        briefcaseId = briefcases[0].briefcaseId!;
+      }
+    } else {
+      briefcaseId = 2;
+    }
+
+    if (!fs.existsSync(downloadToPath)) {
+      fs.mkdirSync(downloadToPath);
+    }
+  });
+
+  afterEach(() => {
+    ResponseBuilder.clearMocks();
+  });
+
+  it("should acquire a briefcase", async () => {
+    utils.mockCreateBriefcase(iModelId, 2);
+    const briefcase = await imodelHubClient.Briefcases().create(accessToken, iModelId);
+    chai.expect(briefcase.briefcaseId).to.be.greaterThan(1);
+
+  });
+
+  it("should get all briefcases", async () => {
+    utils.mockGetBriefcase(iModelId, utils.generateBriefcase(2), utils.generateBriefcase(3));
+    const briefcases = await imodelHubClient.Briefcases().get(accessToken, iModelId);
+    chai.expect(briefcases.length).to.be.greaterThan(0);
+
+    for (const briefcase of briefcases) {
+      chai.expect(briefcase.iModelId).to.be.equal(iModelId);
+    }
+  });
+
+  it("should fail getting an invalid briefcase", async () => {
+    let error: any;
+    try {
+      await imodelHubClient.Briefcases().get(accessToken, iModelId, new BriefcaseQuery().byId(-1));
+    } catch (err) {
+      error = err;
+    }
+    chai.assert(error);
+    chai.expect(error).to.be.instanceof(IModelHubRequestError);
+    chai.expect(error.id).to.be.equal(IModelHubRequestErrorId.InvalidArgumentError);
+  });
+
+  it("should get information on a briefcase by id", async () => {
+    mockGetBriefcaseById(iModelId, utils.generateBriefcase(briefcaseId));
+    const briefcase: Briefcase = (await imodelHubClient.Briefcases().get(accessToken, iModelId, new BriefcaseQuery().byId(briefcaseId)))[0];
+    chai.expect(briefcase.briefcaseId).to.be.equal(briefcaseId);
+    chai.expect(briefcase.downloadUrl).to.be.equal(undefined);
+    chai.expect(briefcase.iModelId).to.be.equal(iModelId);
+  });
+
+  it("should fail deleting an invalid briefcase", async () => {
+    let error: any;
+    try {
+      await imodelHubClient.Briefcases().delete(accessToken, iModelId, -1);
+    } catch (err) {
+      error = err;
+    }
+    chai.assert(error);
+    chai.expect(error).to.be.instanceof(IModelHubRequestError);
+    chai.expect(error.id).to.be.equal(IModelHubRequestErrorId.InvalidArgumentError);
+  });
+
+  it("should get the download URL for a Briefcase", async () => {
+    mockGetBriefcaseWithDownloadUrl(iModelId, utils.generateBriefcase(briefcaseId));
+    const briefcase: Briefcase = (await imodelHubClient.Briefcases().get(accessToken, iModelId, new BriefcaseQuery().byId(briefcaseId).selectDownloadUrl()))[0];
+    chai.expect(briefcase.briefcaseId).to.be.equal(briefcaseId);
+    chai.assert(briefcase.fileName);
+    chai.expect(briefcase.fileName!.length).to.be.greaterThan(0);
+    chai.assert(briefcase.downloadUrl);
+    chai.assert(briefcase.downloadUrl!.startsWith("https://"));
+  });
+
+  it("should download a Briefcase", async () => {
+    mockGetBriefcaseWithDownloadUrl(iModelId, utils.generateBriefcase(briefcaseId));
+    const briefcase: Briefcase = (await imodelHubClient.Briefcases().get(accessToken, iModelId, new BriefcaseQuery().byId(briefcaseId).selectDownloadUrl()))[0];
+    chai.assert(briefcase.downloadUrl);
+
+    const fileName: string = briefcase.fileName!;
+    const downloadToPathname: string = path.join(downloadToPath, fileName);
+
+    utils.mockFileResponse();
+
+    const progressTracker = new utils.ProgressTracker();
+    await imodelHubClient.Briefcases().download(briefcase, downloadToPathname, progressTracker.track());
+    progressTracker.check();
+    fs.existsSync(downloadToPathname).should.be.equal(true);
+  });
+
+  it("should get error 400 and retry to get briefcase", async function (this: Mocha.ITestCallbackContext) {
+    if (!TestConfig.enableMocks)
+      this.skip();
+
+    const requestPath = utils.createRequestUrl(ScopeType.iModel, iModelId, "Briefcase");
+    const requestResponse = ResponseBuilder.generateGetResponse<Briefcase>(ResponseBuilder.generateObject<Briefcase>(Briefcase));
+
+    ResponseBuilder.mockResponse(utils.defaultUrl, RequestType.Get, requestPath, ResponseBuilder.generateError(undefined, "BadRequest"), 1, undefined, undefined, 400);
+    ResponseBuilder.mockResponse(utils.defaultUrl, RequestType.Get, requestPath, requestResponse);
+    const briefcase = (await imodelHubClient.Briefcases().get(accessToken, iModelId));
+    chai.assert(briefcase);
+  });
+
+  it("should get error 409 and retry to get briefcase", async function (this: Mocha.ITestCallbackContext) {
+    if (!TestConfig.enableMocks)
+      this.skip();
+
+    const requestPath = utils.createRequestUrl(ScopeType.iModel, iModelId, "Briefcase");
+    ResponseBuilder.mockResponse(utils.defaultUrl, RequestType.Get, requestPath, ResponseBuilder.generateError("NoServerLicense"), 1, undefined, undefined, 409);
+    let error;
+    try {
+      (await imodelHubClient.Briefcases().get(accessToken, iModelId));
+    } catch (err) {
+      error = err;
+    }
+    chai.assert(error);
+    chai.expect(error.status).to.be.equal(409);
+    chai.expect(error.name).to.be.equal("NoServerLicense");
+  });
+
+  it("should get error 500 and retry to get briefcase", async function (this: Mocha.ITestCallbackContext) {
+    if (!TestConfig.enableMocks)
+      this.skip();
+
+    const requestPath = utils.createRequestUrl(ScopeType.iModel, iModelId, "Briefcase");
+    ResponseBuilder.mockResponse(utils.defaultUrl, RequestType.Get, requestPath, ResponseBuilder.generateError(undefined, "ServerError"), 5, undefined, undefined, 500);
+    let error;
+    try {
+      (await imodelHubClient.Briefcases().get(accessToken, iModelId));
+    } catch (err) {
+      error = err;
+    }
+    chai.assert(error);
+    chai.expect(error.status).to.be.equal(500);
+  });
+});