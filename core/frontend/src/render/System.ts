/*---------------------------------------------------------------------------------------------
|  $Copyright: (c) 2018 Bentley Systems, Incorporated. All rights reserved. $
 *--------------------------------------------------------------------------------------------*/
/** @module Rendering */

import { ClipVector, Transform, Point2d, Range3d, Point3d } from "@bentley/geometry-core";
import { assert, Id64, IDisposable, dispose } from "@bentley/bentleyjs-core";
import {
  AntiAliasPref,
  SceneLights,
  ViewFlags,
  ViewFlag,
  Frustum,
  Hilite,
  HiddenLine,
  ColorDef,
  RenderMaterial,
  ImageBuffer,
  RenderTexture,
  FeatureTable,
  Gradient,
  ElementAlignedBox3d,
  QParams3d,
  QPoint3dList,
  ImageSource,
  ImageSourceFormat,
} from "@bentley/imodeljs-common";
import { Viewport, ViewRect } from "../Viewport";
import { GraphicBuilder, GraphicBuilderCreateParams } from "./GraphicBuilder";
import { IModelConnection } from "../IModelConnection";
import { FeatureSymbology } from "./FeatureSymbology";
import { PolylineArgs, MeshArgs } from "./primitives/mesh/MeshPrimitives";
import { PointCloudArgs } from "./primitives/PointCloudPrimitive";
import { ImageUtil } from "../ImageUtil";
import { IModelApp } from "../IModelApp";

/**
 * A RenderPlan holds a Frustum and the render settings for displaying a RenderScene into a RenderTarget.
 */
export class RenderPlan {
  public readonly is3d: boolean;
  public readonly viewFlags: ViewFlags;
  public readonly frustum: Frustum;
  public readonly fraction: number;
  public readonly bgColor: ColorDef;
  public readonly monoColor: ColorDef;
  public readonly hiliteSettings: Hilite.Settings;
  public readonly aaLines: AntiAliasPref;
  public readonly aaText: AntiAliasPref;
  public readonly activeVolume?: ClipVector;
  public readonly hline?: HiddenLine.Params;
  public readonly lights?: SceneLights;

  public constructor(vp: Viewport) {
    const view = vp.view;
    const style = view.displayStyle;

    this.is3d = view.is3d();
    this.viewFlags = style.viewFlags;
    this.frustum = vp.getFrustum()!;
    this.fraction = vp.frustFraction;
    this.bgColor = view.backgroundColor;
    this.monoColor = style.getMonochromeColor();
    this.hiliteSettings = vp.hilite;
    this.aaLines = vp.wantAntiAliasLines;
    this.aaText = vp.wantAntiAliasText;
    this.activeVolume = view.getViewClip();
    this.hline = style.is3d() ? style.getHiddenLineParams() : undefined;
    this.lights = undefined; // view.is3d() ? view.getLights() : undefined
  }
}

/** A renderer-specific object that can be placed into a display list. */
export abstract class RenderGraphic implements IDisposable {
  public abstract dispose(): void;
}

export type GraphicList = RenderGraphic[];

/** A graphic used for decorations, optionally with symbology overrides. */
export class Decoration implements IDisposable {
  public readonly graphic: RenderGraphic;
  public readonly overrides?: FeatureSymbology.Appearance;

  public constructor(graphic: RenderGraphic, overrides?: FeatureSymbology.Appearance) {
    this.graphic = graphic;
    this.overrides = overrides;
  }

  public dispose() {
    dispose(this.graphic);
  }
}

export class DecorationList implements IDisposable {
  public readonly list: Decoration[];

  public constructor() { this.list = []; }

  public dispose() {
    for (const decoration of this.list)
      dispose(decoration);
    this.list.length = 0;
  }

  public add(graphic: RenderGraphic, ovrs?: FeatureSymbology.Appearance) {
    this.list.push(new Decoration(graphic, ovrs));
  }
}

/**
 * A set of GraphicLists of various types of RenderGraphics that are "decorated" into the RenderTarget,
 * in addition to the Scene.
 */
export class Decorations implements IDisposable {
  private _skyBox?: RenderGraphic;
  private _viewBackground?: RenderGraphic; // drawn first, view units, with no zbuffer, smooth shading, default lighting. e.g., a skybox
  private _normal?: GraphicList;       // drawn with zbuffer, with scene lighting
  private _world?: DecorationList;        // drawn with zbuffer, with default lighting, smooth shading
  private _worldOverlay?: DecorationList; // drawn in overlay mode, world units
  private _viewOverlay?: DecorationList;  // drawn in overlay mode, view units

  // Getters & Setters - dispose of members before resetting
  public get skyBox(): RenderGraphic | undefined { return this._skyBox; }
  public set skyBox(skyBox: RenderGraphic | undefined) {
    dispose(this._skyBox);
    this._skyBox = skyBox;
  }
  public get viewBackground(): RenderGraphic | undefined { return this._viewBackground; }
  public set viewBackground(viewBackground: RenderGraphic | undefined) {
    dispose(this._viewBackground);  // no effect if already disposed
    this._viewBackground = viewBackground;
  }
  public get normal(): GraphicList | undefined { return this._normal; }
  public set normal(normal: GraphicList | undefined) {
    if (this._normal)
      for (const graphic of this._normal)
        dispose(graphic);
    this._normal = normal;
  }
  public get world(): DecorationList | undefined { return this._world; }
  public set world(world: DecorationList | undefined) {
    dispose(this._world); // no effect if already disposed
    this._world = world;
  }
  public get worldOverlay(): DecorationList | undefined { return this._worldOverlay; }
  public set worldOverlay(worldOverlay: DecorationList | undefined) {
    dispose(this._worldOverlay);  // no effect if already disposed
    this._worldOverlay = worldOverlay;
  }
  public get viewOverlay(): DecorationList | undefined { return this._viewOverlay; }
  public set viewOverlay(viewOverlay: DecorationList | undefined) {
    dispose(this._viewOverlay); // no effect if already disposed
    this._viewOverlay = viewOverlay;
  }

  public dispose() {
    this._skyBox = dispose(this._skyBox);
    this._viewBackground = dispose(this._viewBackground);
    this._world = dispose(this._world);
    this._worldOverlay = dispose(this._worldOverlay);
    this._viewOverlay = dispose(this._viewOverlay);
    if (this._normal)
      for (const graphic of this._normal)
        dispose(graphic);
    this._normal = undefined;
  }
}

export class GraphicBranch {
  public readonly entries: RenderGraphic[] = [];
  private _viewFlagOverrides = new ViewFlag.Overrides();
  public symbologyOverrides?: FeatureSymbology.Overrides;

  public constructor() { }

  public add(graphic: RenderGraphic): void {
    this.entries.push(graphic);
  }
  public addRange(graphics: RenderGraphic[]): void {
    graphics.forEach(this.add);
  }

  public getViewFlags(flags: ViewFlags, out?: ViewFlags): ViewFlags { return this._viewFlagOverrides.apply(flags.clone(out)); }
  public setViewFlags(flags: ViewFlags): void { this._viewFlagOverrides.overrideAll(flags); }
  public setViewFlagOverrides(ovr: ViewFlag.Overrides): void { this._viewFlagOverrides.copyFrom(ovr); }

  public clear() {
    this.entries.length = 0;
  }
  public get isEmpty(): boolean { return 0 === this.entries.length; }
}

/** Describes aspects of a pixel as read from a RenderTarget. */
export namespace Pixel {
  export class Data {
    public constructor(public readonly elementId?: Id64,
      public readonly distanceFraction: number = -1.0,
      public readonly type: GeometryType = GeometryType.Unknown,
      public readonly planarity: Planarity = Planarity.Unknown) { }
  }

  /** Describes the foremost type of geometry which produced the pixel. */
  export const enum GeometryType {
    Unknown, // Geometry was not selected, or type could not be determined
    None, // No geometry was rendered to this pixel
    Surface, // A surface
    Linear, // A polyline
    Edge, // The edge of a surface
    Silhouette, // A silhouette of a surface
  }

  /** Describes the planarity of the foremost geometry which produced the pixel. */
  export const enum Planarity {
    Unknown, // Geometry was not selected, or planarity could not be determined
    None, // No geometry was rendered to this pixel
    Planar, // Planar geometry
    NonPlanar, // Non-planar geometry
  }

  /**
   * Bit-mask by which callers of [[Viewport.readPixels]] specify which aspects are of interest.
   *
   * Aspects not specified will be omitted from the returned data.
   */
  export const enum Selector {
    None = 0,
    /** Select element Ids */
    ElementId = 1 << 0,
    /** Select distances from near plane */
    Distance = 1 << 1,
    /** Select geometry type and planarity */
    Geometry = 1 << 2,
    /** Select geometry type/planarity and distance from near plane */
    GeometryAndDistance = Geometry | Distance,
    /** Select all aspects */
    All = GeometryAndDistance | ElementId,
  }

  /** A rectangular array of pixels as read from a RenderTarget's frame buffer. */
  export interface Buffer {
    /** Retrieve the data associated with the pixel at (x,y) in view coordinates. */
    getPixel(x: number, y: number): Data;
  }
}

/**
 * A RenderTarget holds the current scene, the current set of dynamic RenderGraphics, and the current decorators.
 * When frames are composed, all of those RenderGraphics are rendered, as appropriate.
 *
 * A RenderTarget holds a reference to a RenderSystem.
 *
 * Every Viewport holds a reference to a RenderTarget.
 */
export abstract class RenderTarget implements IDisposable {

  public static get frustumDepth2d(): number { return 1.0; } // one meter

  public abstract get renderSystem(): RenderSystem;
  public abstract get cameraFrustumNearScaleLimit(): number;
  public abstract get viewRect(): ViewRect;
  public abstract get wantInvertBlackBackground(): boolean;

  public createGraphic(params: GraphicBuilderCreateParams) { return this.renderSystem.createGraphic(params); }

  public abstract dispose(): void;
  public abstract reset(): void;
  public abstract changeScene(scene: GraphicList, activeVolume?: ClipVector): void;
  public abstract changeDynamics(dynamics?: DecorationList): void;
  public abstract changeDecorations(decorations: Decorations): void;
  public abstract changeRenderPlan(plan: RenderPlan): void;
  public abstract drawFrame(sceneMilSecElapsed?: number): void;
  public abstract overrideFeatureSymbology(ovr: FeatureSymbology.Overrides): void;
  public abstract setHiliteSet(hilited: Set<string>): void;
  public abstract setFlashed(elementId: Id64, intensity: number): void;
  public abstract setViewRect(rect: ViewRect, temporary: boolean): void;
  public abstract queueReset(): void;
  public abstract onResized(): void;
  public abstract updateViewRect(): boolean; // force a RenderTarget viewRect to resize if necessary since last draw
  public abstract readPixels(rect: ViewRect, selector: Pixel.Selector): Pixel.Buffer | undefined;

  // ###TODO public abstract readImage(rect: ViewRect, targetSize: Point2d): Image;
}

export class SkyBoxCreateParams {
  private _isGradient: boolean;

  public readonly front?: RenderTexture;
  public readonly back?: RenderTexture;
  public readonly top?: RenderTexture;
  public readonly bottom?: RenderTexture;
  public readonly left?: RenderTexture;
  public readonly right?: RenderTexture;

  public get isTexturedCube() { return !this._isGradient; }
  public get isGradient() { return this._isGradient; }

  private constructor(isGradient: boolean, front?: RenderTexture, back?: RenderTexture, top?: RenderTexture, bottom?: RenderTexture, left?: RenderTexture, right?: RenderTexture) {
    this._isGradient = isGradient;
    this.front = front;
    this.back = back;
    this.top = top;
    this.bottom = bottom;
    this.left = left;
    this.right = right;
  }

  public static createForTexturedCube(front: RenderTexture, back: RenderTexture, top: RenderTexture, bottom: RenderTexture, left: RenderTexture, right: RenderTexture) {
    return new SkyBoxCreateParams(false, front, back, top, bottom, left, right);
  }

  public static createForGradient() {
    // ###TODO
    return new SkyBoxCreateParams(true);
  }
}

/**
 * A RenderSystem is the renderer-specific factory for creating RenderGraphics, RenderTexture, and RenderMaterials.
 */
export abstract class RenderSystem implements IDisposable {
  protected _nowPainting?: RenderTarget;
  public readonly canvas: HTMLCanvasElement;
  public get isPainting(): boolean { return !!this._nowPainting; }
  public checkPainting(target?: RenderTarget): boolean { return target === this._nowPainting; }
  public startPainting(target?: RenderTarget): void { assert(!this.isPainting); this._nowPainting = target; }
  public nowPainting() { this._nowPainting = undefined; }

  public isValid(): boolean { return this.canvas !== undefined; }
  public constructor(canvas: HTMLCanvasElement) { this.canvas = canvas; }

  public abstract dispose(): void;

  /** Create a render target which will render to the supplied canvas element. */
  public abstract createTarget(canvas: HTMLCanvasElement): RenderTarget;

  /** Create an offscreen render target. */
  public abstract createOffscreenTarget(rect: ViewRect): RenderTarget;

  /** Find a previously-created Material by key. Returns null if no such material exists. */
  public findMaterial(_key: string, _imodel: IModelConnection): RenderMaterial | undefined { return undefined; }

  /** Create a RenderMaterial from parameters */
  public createMaterial(_params: RenderMaterial.Params, _imodel: IModelConnection): RenderMaterial | undefined { return undefined; }

  /** Create a GraphicBuilder from parameters */
  public abstract createGraphic(params: GraphicBuilderCreateParams): GraphicBuilder;

  // /** Create a Viewlet from parameters */
  // public abstract createViewlet(branch: GraphicBranch, plan: Plan, position: ViewletPosition): Graphic;

  /** Create a triangle mesh primitive */
  public createTriMesh(_args: MeshArgs): RenderGraphic | undefined { return undefined; }

  /** Create an indexed polyline primitive */
  public createIndexedPolylines(_args: PolylineArgs): RenderGraphic | undefined { return undefined; }

  // /** Create a point cloud primitive */
  public createPointCloud(_args: PointCloudArgs, _imodel: IModelConnection): RenderGraphic | undefined { return undefined; }

  /** Create a tile primitive */
  public createTile(tileTexture: RenderTexture, corners: Point3d[]): RenderGraphic | undefined {
    const rasterTile = new MeshArgs();

    // corners
    // [0] [1]
    // [2] [3]
    rasterTile.points = new QPoint3dList(QParams3d.fromRange(Range3d.create(...corners)));
    for (let i = 0; i < 4; ++i)
      rasterTile.points.add(corners[i]);

    rasterTile.vertIndices = [0, 1, 2, 2, 1, 3];
    rasterTile.textureUv = [
      new Point2d(0.0, 0.0),
      new Point2d(1.0, 0.0),
      new Point2d(0.0, 1.0),
      new Point2d(1.0, 1.0),
    ];

    rasterTile.texture = tileTexture;
    rasterTile.isPlanar = true;
    return this.createTriMesh(rasterTile);
  }

<<<<<<< HEAD
  /** Create a RenderGraphic consisting of a list of Graphics */
=======
  /** Create a Graphic for a sky box which encompasses the entire scene, rotating with the camera.  See SkyBoxCreateParams. */
  public createSkyBox(_params: SkyBoxCreateParams): RenderGraphic | undefined { return undefined; }

  /** Create a Graphic consisting of a list of Graphics */
>>>>>>> c4d383c1
  public abstract createGraphicList(primitives: RenderGraphic[]): RenderGraphic;

  /** Create a RenderGraphic consisting of a list of Graphics, with optional transform, clip, and view flag overrides applied to the list */
  public abstract createBranch(branch: GraphicBranch, transform: Transform, clips?: ClipVector): RenderGraphic;

  // /** Return the maximum number of Features allowed within a Batch. */
  // public abstract getMaxFeaturesPerBatch(): number;

  /** Create a RenderGraphic consisting of batched Features. */
  public abstract createBatch(graphic: RenderGraphic, features: FeatureTable, range: ElementAlignedBox3d): RenderGraphic;

  /** Get or create a Texture from a RenderTexture element. Note that there is a cache of textures stored on an IModel, so this may return a pointer to a previously-created texture. */
  public findTexture(_key: string, _imodel: IModelConnection): RenderTexture | undefined { return undefined; }

  /** Create a new Texture from gradient symbology. */
  public getGradientTexture(_symb: Gradient.Symb, _imodel: IModelConnection): RenderTexture | undefined { return undefined; }

  /** Create a new Texture from an ImageBuffer. */
  public createTextureFromImageBuffer(_image: ImageBuffer, _imodel: IModelConnection, _params: RenderTexture.Params): RenderTexture | undefined { return undefined; }

  /** Create a new Texture from an HTML image. Typically the image was extracted from a binary representation of a jpeg or png via ImageUtil.extractImage() */
  public createTextureFromImage(_image: HTMLImageElement, _hasAlpha: boolean, _imodel: IModelConnection | undefined, _params: RenderTexture.Params): RenderTexture | undefined { return undefined; }

  /** Create a new Texture from an ImageSource. */
  public async createTextureFromImageSource(source: ImageSource, imodel: IModelConnection | undefined, params: RenderTexture.Params): Promise<RenderTexture | undefined> {
    return ImageUtil.extractImage(source).then((image) => IModelApp.hasRenderSystem ? this.createTextureFromImage(image, ImageSourceFormat.Png === source.format, imodel, params) : undefined);
  }

  // /** Create a Light from Light.Parameters */
  // public abstract createLight(params: LightingParameters, direction: Vector3d, location: Point3d): Light;

  public onInitialized(): void { }
}<|MERGE_RESOLUTION|>--- conflicted
+++ resolved
@@ -382,14 +382,10 @@
     return this.createTriMesh(rasterTile);
   }
 
-<<<<<<< HEAD
-  /** Create a RenderGraphic consisting of a list of Graphics */
-=======
   /** Create a Graphic for a sky box which encompasses the entire scene, rotating with the camera.  See SkyBoxCreateParams. */
   public createSkyBox(_params: SkyBoxCreateParams): RenderGraphic | undefined { return undefined; }
 
-  /** Create a Graphic consisting of a list of Graphics */
->>>>>>> c4d383c1
+  /** Create a RenderGraphic consisting of a list of Graphics */
   public abstract createGraphicList(primitives: RenderGraphic[]): RenderGraphic;
 
   /** Create a RenderGraphic consisting of a list of Graphics, with optional transform, clip, and view flag overrides applied to the list */
