--- conflicted
+++ resolved
@@ -4,25 +4,15 @@
 *--------------------------------------------------------------------------------------------*/
 /** @module WebGL */
 
-<<<<<<< HEAD
-import { dispose } from "@bentley/bentleyjs-core";
+import { dispose, assert } from "@bentley/bentleyjs-core";
 import { FeatureIndexType, QParams3d } from "@bentley/imodeljs-common";
-=======
-import { dispose, assert } from "@bentley/bentleyjs-core";
-import { QParams3d } from "@bentley/imodeljs-common";
->>>>>>> 67e02c83
 import { Target } from "./Target";
 import { LUTGeometry } from "./CachedGeometry";
 import { RenderPass, RenderOrder } from "./RenderFlags";
 import { TechniqueId } from "./TechniqueId";
 import { PointStringParams } from "../primitives/VertexTable";
 import { VertexLUT } from "./VertexLUT";
-<<<<<<< HEAD
-import { AttributeHandle, BufferHandle } from "./Handle";
-=======
-import { FeaturesInfo } from "./FeaturesInfo";
 import { BufferHandle, BuffersContainer, BufferParameters } from "./Handle";
->>>>>>> 67e02c83
 import { GL } from "./GL";
 import { System } from "./System";
 import { ShaderProgramParams } from "./DrawCommand";
@@ -39,13 +29,9 @@
   public readonly indices: BufferHandle;
   public readonly numIndices: number;
 
-<<<<<<< HEAD
-  private constructor(indices: BufferHandle, numIndices: number, lut: VertexLUT, qparams: QParams3d, weight: number, hasFeatures: boolean) {
-=======
   public get lutBuffers() { return this.buffers; }
 
-  private constructor(indices: BufferHandle, numIndices: number, lut: VertexLUT, qparams: QParams3d, weight: number, features?: FeaturesInfo) {
->>>>>>> 67e02c83
+  private constructor(indices: BufferHandle, numIndices: number, lut: VertexLUT, qparams: QParams3d, weight: number, hasFeatures: boolean) {
     super();
     this.buffers = BuffersContainer.create();
     const attrPos = AttributeMap.findAttribute("a_pos", TechniqueId.PointString, false);
