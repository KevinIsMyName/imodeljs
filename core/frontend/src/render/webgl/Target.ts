--- conflicted
+++ resolved
@@ -247,11 +247,7 @@
         vf.setShowSolarLight(false);
       }
 
-<<<<<<< HEAD
-      this._worldDecorations = new WorldDecorations(decs.list[0].graphic.iModel, vf);
-=======
       this._worldDecorations = new WorldDecorations(vf);
->>>>>>> 0301f67e
     }
 
     this._worldDecorations.init(decs);
