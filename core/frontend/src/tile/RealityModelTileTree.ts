/*---------------------------------------------------------------------------------------------
|  $Copyright: (c) 2018 Bentley Systems, Incorporated. All rights reserved. $
 *--------------------------------------------------------------------------------------------*/
/** @module Tile */

import { IModelError, TileTreeProps, TileProps, TileId } from "@bentley/imodeljs-common";
import { IModelConnection } from "../IModelConnection";
<<<<<<< HEAD
import { BentleyStatus, assert, Guid } from "@bentley/bentleyjs-core";
import { TransformProps, Range3dProps, Range3d, Transform, Point3d, Vector3d, RotMatrix } from "@bentley/geometry-core";
=======
import { Id64Props, Id64, BentleyStatus, assert, Guid } from "@bentley/bentleyjs-core";
import { TransformProps, Range3dProps, Range3d, Transform, Point3d, Vector3d, Matrix3d } from "@bentley/geometry-core";
>>>>>>> c7c63f68
import { RealityDataServicesClient, AuthorizationToken, AccessToken, ImsActiveSecureTokenClient, getArrayBuffer, getJson } from "@bentley/imodeljs-clients";
import { TileTree, TileTreeState, Tile, TileLoader, MissingNodes } from "./TileTree";
import { IModelApp } from "../IModelApp";

class CesiumUtils {
  public static rangeFromBoundingVolume(boundingVolume: any): Range3d {
    const box: number[] = boundingVolume.box;
    const center = Point3d.create(box[0], box[1], box[2]);
    const ux = Vector3d.create(box[3], box[4], box[5]);
    const uy = Vector3d.create(box[6], box[7], box[8]);
    const uz = Vector3d.create(box[9], box[10], box[11]);
    const corners: Point3d[] = [];
    for (let j = 0; j < 2; j++) {
      for (let k = 0; k < 2; k++) {
        for (let l = 0; l < 2; l++) {
          corners.push(center.plus3Scaled(ux, (j ? -1.0 : 1.0), uy, (k ? -1.0 : 1.0), uz, (l ? -1.0 : 1.0)));
        }
      }
    }
    return Range3d.createArray(corners);
  }
  public static maximumSizeFromGeometricTolerance(range: Range3d, geometricError: number): number {
    const minToleranceRatio = .5;   // Nominally the error on screen size of a tile.  Increasing generally increases performance (fewer draw calls) at expense of higher load times.
    return minToleranceRatio * range.diagonal().magnitude() / geometricError;
  }
  public static transformFromJson(jTrans: number[] | undefined): Transform {
    return (jTrans === undefined) ? Transform.createIdentity() : Transform.createOriginAndMatrix(Point3d.create(jTrans[12], jTrans[13], jTrans[14]), Matrix3d.createRowValues(jTrans[0], jTrans[4], jTrans[8], jTrans[1], jTrans[5], jTrans[9], jTrans[2], jTrans[6], jTrans[10]));
  }
}

class RealityModelTileTreeProps implements TileTreeProps {
  public id: string = "";
  public rootTile: TileProps;
  public location: TransformProps;
  public tilesetJson: object;
  public yAxisUp: boolean = false;
  constructor(json: any, public client: RealityModelTileClient, tileToDb: Transform) {
    this.tilesetJson = json.root;
    this.rootTile = new RealityModelTileProps(json.root, "");
    this.location = tileToDb.toJSON();
    if (json.asset.gltfUpAxis === undefined || json.asset.gltfUpAxis === "y")
      this.yAxisUp = true;
  }
}

class RealityModelTileProps implements TileProps {
  public readonly id: TileId;
  public readonly range: Range3dProps;
  public readonly contentRange?: Range3dProps;
  public readonly maximumSize: number;
  public readonly isLeaf: boolean;
  public geometry?: string | ArrayBuffer;
  public hasContents: boolean;
  constructor(json: any, thisId: string) {
    this.id = new TileId("", thisId);
    this.range = CesiumUtils.rangeFromBoundingVolume(json.boundingVolume);
    this.isLeaf = !Array.isArray(json.children) || 0 === json.children.length;
    this.hasContents = undefined !== json.content && undefined !== json.content.url;
    if (this.hasContents) {
      this.contentRange = json.content.boundingVolume && CesiumUtils.rangeFromBoundingVolume(json.content.boundingVolume);
      this.maximumSize = CesiumUtils.maximumSizeFromGeometricTolerance(Range3d.fromJSON(this.range), json.geometricError);
    } else {
      this.maximumSize = 0.0;
    }
  }
}
class FindChildResult {
  constructor(public id: string, public json: any) { }
}
class RealityModelTileLoader extends TileLoader {
  constructor(private _tree: RealityModelTileTreeProps) { super(); }
  public get maxDepth(): number { return 32; }  // Can be removed when element tile selector is working.
  public tileRequiresLoading(params: Tile.Params): boolean { return 0.0 !== params.maximumSize; }
  public async getChildrenProps(parent: Tile): Promise<TileProps[]> {
    const props: RealityModelTileProps[] = [];

    const thisId = parent.id;
    const prefix = thisId.length ? thisId + "_" : "";
    const json = this.findTileInJson(this._tree.tilesetJson, thisId, "");
    if (undefined !== json && Array.isArray(json.json.children)) {
      for (let i = 0; i < json.json.children.length; i++) {
        const childId = prefix + i;
        const foundChild = this.findTileInJson(this._tree.tilesetJson, childId, "");
        if (undefined !== foundChild)
          props.push(new RealityModelTileProps(foundChild.json, foundChild.id));
      }
    }

    return props;
  }
  public async loadTileContents(missingTiles: MissingNodes): Promise<void> {
    const missingArray = missingTiles.extractArray();
    await Promise.all(missingArray.map(async (missingTile) => {
      if (missingTile.isNotLoaded) {
        const foundChild = this.findTileInJson(this._tree.tilesetJson, missingTile.id, "");
        if (foundChild !== undefined) {
          missingTile.setIsQueued();
          const content = await this._tree.client.getTileContent(foundChild.json.content.url);
          if (content !== undefined) {
            this.loadGraphics(missingTile, content);
          }
        }
      }
    }));
  }

  private findTileInJson(tilesetJson: any, id: string, parentId: string): FindChildResult | undefined {
    if (id.length === 0)
      return new FindChildResult(id, tilesetJson);    // Root.
    const separatorIndex = id.indexOf("_");
    const childId = (separatorIndex < 0) ? id : id.substring(0, separatorIndex);
    const childIndex = parseInt(childId, 10);

    if (isNaN(childIndex) || tilesetJson === undefined || tilesetJson.children === undefined || childIndex >= tilesetJson.children.length) {
      assert(false, "scalable mesh child not found.");
      return undefined;
    }

    let foundChild = tilesetJson.children[childIndex];
    const thisParentId = parentId.length ? (parentId + "_" + childId) : childId;
    if (separatorIndex >= 0) { return this.findTileInJson(foundChild, id.substring(separatorIndex + 1), thisParentId); }
    if (undefined !== foundChild.content && foundChild.content.url.endsWith("json")) {    // A child may contain a subTree...
      this._tree.client.getTileJson(foundChild.content.url).then((subTree: any) => {
        foundChild = subTree.root;
        tilesetJson.children[childIndex] = subTree.root;
      });
    }
    return new FindChildResult(thisParentId, foundChild);
  }
}

/** @hidden */
export class RealityModelTileTree {
  public static loadRealityModelTileTree(url: string, tileTreeState: TileTreeState): void {

    this.getTileTreeProps(url, tileTreeState.iModel).then((tileTreeProps: RealityModelTileTreeProps) => {
      tileTreeState.setTileTree(tileTreeProps, new RealityModelTileLoader(tileTreeProps));
      IModelApp.viewManager.onNewTilesReady();
    }).catch((_err) => tileTreeState.loadStatus = TileTree.LoadStatus.NotFound);
  }

  private static async getTileTreeProps(url: string, iModel: IModelConnection): Promise<RealityModelTileTreeProps> {
    if (undefined !== url) {
      await RealityModelTileClient.setToken(); // ###TODO we should not set the token here in the future!
      const tileClient = new RealityModelTileClient(url);
      const json = await tileClient.getRootDocument(url);
      const ecefLocation = iModel.ecefLocation;
      const rootTransform: Transform = CesiumUtils.transformFromJson(json.root.transform);
      let tileToDb = Transform.createIdentity();

      if (ecefLocation !== undefined) {
        const dbToEcef = Transform.createOriginAndMatrix(ecefLocation.origin, ecefLocation.orientation.toMatrix3d());
        const ecefToDb = dbToEcef.inverse() as Transform;
        tileToDb.setMultiplyTransformTransform(ecefToDb, rootTransform);
      } else {
        tileToDb = rootTransform;
      }
      return new RealityModelTileTreeProps(json, tileClient, tileToDb);
    } else {
      throw new IModelError(BentleyStatus.ERROR, "Unable to read reality data");
    }
  }
}

interface RDSClientProps {
  projectId: string;
  tilesId: string;
}

// ##TODO temporarly here for testing, needs to be moved to the clients repo
class RealityModelTileClient {
  public rdsProps?: RDSClientProps;
  private _baseUrl: string = "";
  private static _token?: AccessToken;
  private static _client = new RealityDataServicesClient("QA"); // ###TODO the deployementEnv needs to be customizeable
  private static _onCloseListener?: () => void;

  // ###TODO we should be able to pass the projectId / tileId directly, instead of parsing the url
  constructor(url: string) {
    this.rdsProps = this.parseUrl(url);
  }

  // ###TODO temporary means of extracting the tileId and projectId from the given url
  private parseUrl(url: string): RDSClientProps | undefined {
    const urlParts = url.split("/").map((entry: string) => entry.replace(/%2D/g, "-"));
    const tilesId = urlParts.find(Guid.isGuid);
    let props: RDSClientProps | undefined;
    if (undefined !== tilesId) {
      let projectId = urlParts.find((val: string) => val.includes("--"))!.split("--")[1];

      // ###TODO This is a temporary workaround for accessing the reality meshes with a test account
      // The hardcoded project id corresponds to a project setup to yied access to the test account which is linked to the tileId
      if (projectId === "Server")
        projectId = "fb1696c8-c074-4c76-a539-a5546e048cc6";

      props = { projectId, tilesId };
    }
    return props;
  }

  // ###TODO this needs to be integrated with the IModelConnection lifecycle,
  // when the IModelConnection closes, a listener to that event should set the token as undefined
  // when a token is used to open an imodel, that token needs to be applied here as well (which at that time should exist in the clients repo, this is just temporarily here for testing)
  // once the previously described workflow is finished, the SVT will need to explicity call this and pass a test account token when a standalone imodel is opened as a workaround,
  // for electron apps, there will need to be a mechanism to prompt the user to sign in when opening a local imodels from the disk that has reality tiles referenced in it
  public static async setToken(token?: AccessToken) {
    if (undefined !== token) {
      RealityModelTileClient._token = token;
    } else if (undefined === RealityModelTileClient._token) {
      // ###TODO for testing purposes, we are hardcoding a test user's credentials to generate a token that can access the reality tiles
      const authToken: AuthorizationToken | undefined = await (new ImsActiveSecureTokenClient("QA")).getToken("Regular.IModelJsTestUser@mailinator.com", "Regular@iMJs");
      RealityModelTileClient._token = await RealityModelTileClient._client.getAccessToken(authToken);
    }
    if (undefined === RealityModelTileClient._onCloseListener)
      RealityModelTileClient._onCloseListener = IModelConnection.onClose.addListener(RealityModelTileClient.removeToken);
  }

  public static removeToken() {
    RealityModelTileClient._token = undefined;
  }

  // this is only used for accessing locally served reality tiles.
  // The tile's path root will need to be reinserted for child tiles to return a 200
  private setBaseUrl(url: string): void {
    const urlParts = url.split("/");
    urlParts.pop();
    this._baseUrl = urlParts.join("/") + "/";
  }

  public async getRootDocument(url: string): Promise<any> {
    if (undefined !== this.rdsProps && undefined !== RealityModelTileClient._token)
      return RealityModelTileClient._client.getRootDocumentJson(RealityModelTileClient._token, this.rdsProps.projectId, this.rdsProps.tilesId);
    this.setBaseUrl(url);
    return getJson(url);
  }

  public async getTileContent(url: string): Promise<any> {
    if (undefined !== this.rdsProps && undefined !== RealityModelTileClient._token)
      return RealityModelTileClient._client.getTileContent(RealityModelTileClient._token, this.rdsProps.projectId, this.rdsProps.tilesId, url);
    if (undefined !== this._baseUrl) {
      const tileUrl = this._baseUrl + url;
      return getArrayBuffer(tileUrl);
    }
    throw new IModelError(BentleyStatus.ERROR, "Unable to determine reality data content url");
  }

  public async getTileJson(url: string): Promise<any> {
    if (undefined !== this.rdsProps && undefined !== RealityModelTileClient._token)
      return RealityModelTileClient._client.getTileJson(RealityModelTileClient._token, this.rdsProps.projectId, this.rdsProps.tilesId, url);
    if (undefined !== this._baseUrl) {
      const tileUrl = this._baseUrl + url;
      return getJson(tileUrl);
    }
    throw new IModelError(BentleyStatus.ERROR, "Unable to determine reality data json url");
  }
}<|MERGE_RESOLUTION|>--- conflicted
+++ resolved
@@ -5,13 +5,8 @@
 
 import { IModelError, TileTreeProps, TileProps, TileId } from "@bentley/imodeljs-common";
 import { IModelConnection } from "../IModelConnection";
-<<<<<<< HEAD
 import { BentleyStatus, assert, Guid } from "@bentley/bentleyjs-core";
-import { TransformProps, Range3dProps, Range3d, Transform, Point3d, Vector3d, RotMatrix } from "@bentley/geometry-core";
-=======
-import { Id64Props, Id64, BentleyStatus, assert, Guid } from "@bentley/bentleyjs-core";
 import { TransformProps, Range3dProps, Range3d, Transform, Point3d, Vector3d, Matrix3d } from "@bentley/geometry-core";
->>>>>>> c7c63f68
 import { RealityDataServicesClient, AuthorizationToken, AccessToken, ImsActiveSecureTokenClient, getArrayBuffer, getJson } from "@bentley/imodeljs-clients";
 import { TileTree, TileTreeState, Tile, TileLoader, MissingNodes } from "./TileTree";
 import { IModelApp } from "../IModelApp";
