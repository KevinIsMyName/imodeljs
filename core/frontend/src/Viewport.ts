/*---------------------------------------------------------------------------------------------
| $Copyright: (c) 2018 Bentley Systems, Incorporated. All rights reserved. $
 *--------------------------------------------------------------------------------------------*/
/** @module Views */

import {
  Vector3d, XYZ, Point3d, Point2d, XAndY, LowAndHighXY, LowAndHighXYZ, Arc3d, Range3d, AxisOrder, Angle, AngleSweep,
  RotMatrix, Transform, Map4d, Point4d, Constant, XYAndZ,
} from "@bentley/geometry-core";
import { Plane3dByOriginAndUnitNormal, Ray3d } from "@bentley/geometry-core/lib/AnalyticGeometry";
import { ViewState, StandardViewId, ViewStatus, MarginPercent, GridOrientationType } from "./ViewState";
import { BeEvent, BeDuration, BeTimePoint, Id64, StopWatch } from "@bentley/bentleyjs-core";
import { BeCursor } from "./tools/Tool";
import { EventController } from "./tools/EventController";
import { AuxCoordSystemState, ACSDisplayOptions } from "./AuxCoordSys";
import { IModelConnection } from "./IModelConnection";
import { HitDetail } from "./HitDetail";
import { DecorateContext, SceneContext } from "./ViewContext";
import { TileRequests } from "./tile/TileTree";
import { LegacyMath } from "@bentley/imodeljs-common/lib/LegacyMath";
import { ViewFlags, Hilite, Camera, ColorDef, Frustum, Npc, NpcCorners, NpcCenter, Placement3dProps, Placement2dProps, Placement2d, Placement3d, AntiAliasPref, ImageBuffer } from "@bentley/imodeljs-common";
import { IModelApp } from "./IModelApp";
import { Decorations, DecorationList, RenderTarget, RenderPlan, Pixel } from "./render/System";
import { UpdatePlan } from "./render/UpdatePlan";
import { FeatureSymbology } from "./render/FeatureSymbology";
import { ElementPicker, LocateOptions } from "./ElementLocateManager";
import { ToolSettings } from "./tools/ToolAdmin";

/** A function which customizes the appearance of Features within a Viewport. */
export type AddFeatureOverrides = (overrides: FeatureSymbology.Overrides, viewport: Viewport) => void;

/** Viewport synchronization flags. */
export class SyncFlags {
  private decorations = false;
  private scene = false;
  private renderPlan = false;
  private controller = false;
  private rotatePoint = false;
  private redrawPending = false;
  public get isValidDecorations(): boolean { return this.decorations; }
  public get isValidScene(): boolean { return this.scene; }
  public get isValidController(): boolean { return this.controller; }
  public get isValidRenderPlan(): boolean { return this.renderPlan; }
  public get isValidRotatePoint(): boolean { return this.rotatePoint; }
  public get isRedrawPending(): boolean { return this.redrawPending; }
  public invalidateDecorations(): void { this.decorations = false; }
  public invalidateScene(): void { this.scene = false; this.invalidateDecorations(); }
  public invalidateRenderPlan(): void { this.renderPlan = false; this.invalidateScene(); }
  public invalidateController(): void { this.controller = false; this.invalidateRenderPlan(); }
  public invalidateRotatePoint(): void { this.rotatePoint = false; }
  public invalidateRedrawPending(): void { this.redrawPending = false; }
  public setValidDecorations(): void { this.decorations = true; }
  public setValidScene(): void { this.scene = true; }
  public setValidController(): void { this.controller = true; }
  public setValidRenderPlan(): void { this.renderPlan = true; }
  public setValidRotatePoint(): void { this.rotatePoint = true; }
  public setRedrawPending(): void { this.redrawPending = true; }
  public initFrom(other: SyncFlags): void { this.decorations = other.decorations; this.scene = other.scene; this.renderPlan = other.renderPlan; this.controller = other.controller; this.rotatePoint = other.rotatePoint; this.redrawPending = other.redrawPending; }
}

/** A rectangle in integer view coordinates with (0,0) corresponding to the top-left corner of the view.
 *
 * Increasing **x** moves from left to right, and increasing **y** moves from top to bottom.
 */
export class ViewRect {
  private _left!: number;
  private _top!: number;
  private _right!: number;
  private _bottom!: number;

  /** Construct a new ViewRect. */
  public constructor(left = 0, top = 0, right = 0, bottom = 0) { this.init(left, top, right, bottom); }
  /** The leftmost side of this ViewRect.  */
  public get left(): number { return this._left; }
  public set left(val: number) { this._left = Math.floor(val); }
  /** The topmost side of this ViewRect. */
  public get top(): number { return this._top; }
  public set top(val: number) { this._top = Math.floor(val); }
  /** The rightmost side of this ViewRect. */
  public get right(): number { return this._right; }
  public set right(val: number) { this._right = Math.floor(val); }
  /** The bottommost side of this ViewRect. */
  public get bottom(): number { return this._bottom; }
  public set bottom(val: number) { this._bottom = Math.floor(val); }
  /** True if this ViewRect has an area > 0. */
  public get isNull(): boolean { return this.right <= this.left || this.bottom <= this.top; }
  /** True if `!isNull` */
  public get isValid(): boolean { return !this.isNull; }
  /** The width (right-left) of this ViewRect. */
  public get width() { return this.right - this.left; }
  public set width(width: number) { this.right = this.left + width; }
  /** The height (bottom-top) of this ViewRect. */
  public get height() { return this.bottom - this.top; }
  public set height(height: number) { this.bottom = this.top + height; }
  /** The aspect ratio (width/height) of this ViewRect. */
  public get aspect() { return this.isNull ? 1.0 : this.width / this.height; }
  /** The area (width*height) of this ViewRect. */
  public get area() { return this.isNull ? 0 : this.width * this.height; }
  /** Initialize this ViewRect from its left/top/right/bottom parameters. */
  public init(left: number, top: number, right: number, bottom: number) { this.left = left; this.bottom = bottom, this.right = right; this.top = top; }
  /** Initialize this ViewRect from two points.
   * @param topLeft The top-left corner.
   * @param bottomRight The bottom-right corner.
   */
  public initFromPoints(topLeft: XAndY, bottomRight: XAndY): void { this.init(topLeft.x, topLeft.y, bottomRight.x, bottomRight.y); }
  /** Initialize this ViewRect from a range.
   * @param input The Range to use. `input.low` defines the top-left and `input.high` defines the bottom-right.
   */
  public initFromRange(input: LowAndHighXY): void { this.initFromPoints(input.low, input.high); }
  /** Return true is this ViewRect is exactly equal to another ViewRect.
   * @param other The other ViewRect to compare
   */
  public equals(other: ViewRect): boolean { return this.left === other.left && this.right === other.right && this.bottom === other.bottom && this.top === other.top; }
  /** Initialize this ViewRect from another ViewRect. */
  public copyFrom(other: ViewRect): void { this.init(other.left, other.top, other.right, other.bottom); }
  /** Duplicate this ViewRect.
   * @param result Optional ViewRect for result. If undefined, a new ViewRect is created.
   */
  public clone(result?: ViewRect): ViewRect {
    if (undefined !== result) {
      result.copyFrom(this);
      return result;
    }
    return new ViewRect(this.left, this.top, this.right, this.bottom);
  }

  /** Inset this ViewRect by values in the x and y directions. Positive values make the ViewRect smaller, and negative values will make it larger.
   * @param deltaX The distance to inset the ViewRect in the x direction.
   * @param deltaY The distance to inset the ViewRect in the y direction.
   */
  public inset(deltaX: number, deltaY: number): void {
    if (this.width - 2 * deltaX <= 0 || this.height - 2 * deltaY <= 0) {
      this.init(0, 0, 0, 0);
      return;
    }
    this._left += deltaX;
    this._right -= deltaX;
    this._top += deltaY;
    this._bottom -= deltaY;
  }

  /** Inset this ViewRect by the same value in all directions.
   * @param offset The distance to inset this ViewRect. Positive values will make this ViewRect smaller and negative values will make it larger.
   * @note The inset operation can cause a previously valid ViewRect to become invalid.
   */
  public insetUniform(offset: number): void { this.inset(offset, offset); }

  /** Inset this ViewRect by a percentage of its current width.
   * @param percent The percentage of this ViewRect's width to inset in all directions.
   * @note The ViewRect will become smaller (or larger, if percent is negative) by `percent * width * 2` in each direction, since each side is moved by that distance.
   * @see [[inset]]
   */
  public insetByPercent(percent: number): void { this.insetUniform(this.width * percent); }

  /** Determine if this ViewRect is entirely contained within the bounds of another ViewRect. */
  public isContained(other: ViewRect): boolean { return this.left >= other.left && this.right <= other.right && this.bottom <= other.bottom && this.top >= other.top; }

  /** Return true if the supplied point is contained in this ViewRect.
   * @param point The point to test.
   * @note if the point is exactly on the left or top edges, this method returns true. If the point is exactly on the right or bottom edge, it returns false.
   */
  public containsPoint(point: XAndY): boolean { return point.x >= this.left && point.x < this.right && point.y >= this.top && point.y < this.bottom; }

  /** Return the rectangle that is the overlap (intersection) of this ViewRect and another ViewRect. */
  public overlaps(other: ViewRect, overlap?: ViewRect): boolean {
    const maxOrgX = Math.max(this.left, other.left);
    const maxOrgY = Math.max(this.top, other.top);
    const minCrnX = Math.min(this.right, other.right);
    const minCrnY = Math.min(this.bottom, other.bottom);

    if (maxOrgX > minCrnX || maxOrgY > minCrnY)
      return false;

    if (undefined !== overlap) {
      overlap.left = maxOrgX;
      overlap.right = minCrnX;
      overlap.top = maxOrgY;
      overlap.bottom = minCrnY;
    }

    return true;
  }

  /** Return a ViewRect that is the overlap (intersection) of this ViewRect and another ViewRect.
   * If the two ViewRects are equal, their value is the result. Otherwise, the result will always be smaller than either of them.
   */
  public computeOverlap(other: ViewRect, out?: ViewRect): ViewRect | undefined {
    const result = undefined !== out ? out : new ViewRect();
    return this.overlaps(other, result) ? result : undefined;
  }
}

/**
 * The minimum and maximum values for the z-depth of a rectangle of screen space.
 *
 * Values are in [[CoordSystem.Npc]] so they will be between 0 and 1.0.
 */
export class DepthRangeNpc {
  /**
   * @param minimum The lowest (closest to back) value.
   * @param maximum The highest (closest to the front) value.
   */
  constructor(public minimum = 0, public maximum = 1.0) { }

  /** The value at the middle (halfway between the minimum and maximum) of this depth */
  public middle(): number { return this.minimum + ((this.maximum - this.minimum) / 2.0); }
}

/** Coordinate system types */
export const enum CoordSystem {
  /**
   * Coordinates are relative to the origin of the viewing rectangle.
   * x and y values correspond to pixels within that rectangle, with (x=0,y=0) corresponding to the top-left corner.
   */
  View,

  /**
   * Coordinates are in [Normalized Plane Coordinates]($docs/learning/glossary.md#npc). NPC is a coordinate system
   * for frustums in which each dimension [x,y,z] is normalized to hold values between 0.0 and 1.0.
   * [0,0,0] corresponds to the left-bottom-rear and [1,1,1] to the right-top-front of the frustum.
   */
  Npc,

  /**
   * Coordinates are in the coordinate system of the models in the view. For SpatialViews, this is the iModel's spatial coordinate system.
   * For 2d views, it is the coordinate system of the GeometricModel2d] that the view shows.
   */
  World,
}

/** Object to animate a Frustum transition of a viewport. The Viewport will show as many frames as necessary during the supplied duration. */
class Animator {
  private readonly currFrustum = new Frustum();
  private startTime?: BeTimePoint;
  private moveToTime(time: number) { this.interpolateFrustum(time / this.totalTime.milliseconds); }

  /** Construct a new Animator.
   * @param totalTime The duration of the animation.
   * @param viewport The Viewport to animate.
   * @param startFrustum The Viewport's starting Frustum at the beginning of the animation.
   * @param endFrustum The Viewport's ending Frustum after the animation.
   */
  public constructor(public totalTime: BeDuration, public viewport: Viewport, public startFrustum: Frustum, public endFrustum: Frustum) { }

  private interpolateFrustum(fraction: number): void {
    for (let i = 0; i < Npc.CORNER_COUNT; ++i)
      this.startFrustum.points[i].interpolate(fraction, this.endFrustum.points[i], this.currFrustum.points[i]);
    this.viewport.setupViewFromFrustum(this.currFrustum);
  }

  /**
   * Move to the appropriate frame, based on the current time, for the current animation.
   * @return true when finished
   */
  public animate(): boolean {
    const currTime = BeTimePoint.now();
    if (!this.startTime)
      this.startTime = currTime;

    const totalTimeMillis = this.totalTime.milliseconds;
    const endTime = this.startTime.milliseconds + totalTimeMillis;

    if (endTime <= currTime.milliseconds) {
      this.moveToTime(totalTimeMillis);
      return true;
    }

    let done = false;
    let index = currTime.milliseconds - this.startTime.milliseconds;
    if (index > totalTimeMillis) {
      done = true;
      index = totalTimeMillis;
    }

    this.moveToTime(index);
    return done;
  }

  /** Abort this animation, moving to the final frame. */
  public interrupt(): void {
    if (this.startTime)
      this.moveToTime(this.totalTime.milliseconds); // We've been interrupted after animation began. Skip to the final animation state
  }
}

/** Status for [[ViewportAnimator.animate]]. */
export const enum RemoveMe { No = 0, Yes = 1 }

/**
 * An object to animate a transition of a [[Viewport]].
 * Only one animator may be associated with a viewport at a time. Registering a new
 * animator replaces any existing animator.
 * The animator's animate() function will be invoked just prior to the rendering of each frame.
 * The return value of animate() indicates whether to keep the animator active or to remove it.
 * The animator may also be removed in response to certain changes to the viewport - e.g., when
 * the viewport is closed, or its view controller changed, etc.
 */
export interface ViewportAnimator {
  /** Apply animation to the viewport. Return `RemoveMe.Yes` when animation is completed, causing the animator to be removed from the viewport. */
  animate(viewport: Viewport): RemoveMe;

  /**
   * Invoked when this ViewportAnimator is removed from the viewport, e.g. because it was replaced by a new animator, the viewport was closed -
   * that is, for any reason other than returning RemoveMe.Yes from animate()
   */
  onInterrupted(viewport: Viewport): void;
}

/**
 * A ViewportAnimator that animated decorations. While the animator is
 * active, decorations will be invalidated on each frame. The animator's
 * animateDecorations() function will be invoked to update any animation state; then
 * decorations will be re-requested and rendered.
 */
export class DecorationAnimator implements ViewportAnimator {
  private start: BeTimePoint;
  private stop: BeTimePoint;

  constructor(duration: BeDuration) {
    this.start = BeTimePoint.now();
    this.stop = this.start.plus(duration);
  }

  /**
   * Override to update animation state, which can then be used on the next call to produce decorations.
   * @param viewport The viewport being animated
   * @param durationPercent The ratio of duration elapsed, in [0.0,1.0]
   * @returns RemoveMe.Yes to immediately remove this animator, RemoveMe::No to continue animating until duration elapsed or animator interrupted.
   * If this animator is interrupted, this function will be immediately invoked with durationPercent=1.0.
   */
  public animateDecorations(_viewport: Viewport, _durationPercent: number): RemoveMe { return RemoveMe.No; }

  public animate(vp: Viewport): RemoveMe {
    vp.invalidateDecorations();
    const total = this.stop.milliseconds - this.start.milliseconds;
    const elapsed = BeTimePoint.now().milliseconds - this.start.milliseconds;
    const ratio = Math.min(elapsed / total, 1.0);
    const removeMe = this.animateDecorations(vp, ratio);
    return (RemoveMe.Yes === removeMe || ratio === 1.0) ? RemoveMe.Yes : RemoveMe.No;
  }

  public onInterrupted(vp: Viewport): void {
    vp.invalidateDecorations();
    this.animateDecorations(vp, 1.0);
  }
}

/**
 * A ViewFrustum holds information about a frustum used by a Viewport.
 */
export class ViewFrustum {
  private static get2dFrustumDepth() { return Constant.oneMeter; }

  private readonly viewCorners: Range3d = new Range3d();
  /** @hidden */
  public frustFraction: number = 1.0;
  /** Maximum ratio of frontplane to backplane distance for 24 bit zbuffer */
  public static nearScale24 = 0.0003;

  /** View origin, potentially expanded */
  public readonly viewOrigin = new Point3d();
  /** View delta, potentially expanded */
  public readonly viewDelta = new Vector3d();
  /** View origin (from ViewState, unexpanded) */
  public readonly viewOriginUnexpanded = new Point3d();
  /** View delta (from ViewState, unexpanded) */
  public readonly viewDeltaUnexpanded = new Vector3d();
  /** View rotation matrix (copied from ViewState) */
  public readonly rotMatrix = new RotMatrix();
  /** @hidden */
  public readonly worldToViewMap = Map4d.createIdentity();
  /** @hidden */
  public readonly worldToNpcMap = Map4d.createIdentity();

  public readonly zClipAdjusted: boolean = false;    // were the view z clip planes adjusted due to front/back clipping off?
  public readonly invalidFrustum: boolean = false;

  private _view: ViewState;

  /** The ViewState for this Viewport */
  public get view(): ViewState { return this._view; }
  public set view(view: ViewState) { this._view = view; }

  private readonly _viewRange: ViewRect = new ViewRect();

  private readonly _clientWidth: number;
  private readonly _clientHeight: number;

  private readonly _displayedPlane: Plane3dByOriginAndUnitNormal | undefined;

  /** Get the rectangle of this Viewport in ViewCoordinates. */
  public get viewRect(): ViewRect { this._viewRange.init(0, 0, this._clientWidth, this._clientHeight); return this._viewRange; }

  private static copyOutput = (from: XYZ, to?: XYZ) => { let pt = from; if (to) { to.setFrom(from); pt = to; } return pt; };
  /** @hidden */
  public toView(from: XYZ, to?: XYZ) { this.rotMatrix.multiplyVectorInPlace(ViewFrustum.copyOutput(from, to)); }
  /** @hidden */
  public fromView(from: XYZ, to?: XYZ) { this.rotMatrix.multiplyTransposeVectorInPlace(ViewFrustum.copyOutput(from, to)); }

  /** adjust the aspect ratio of the view volume to match the aspect ratio of the window of this Viewport.
   *  modifies the point and vector given
   */
  private adjustAspectRatio(origin: Point3d, delta: Vector3d) {
    const windowAspect = this.viewRect.aspect * this.view.getAspectRatioSkew();
    const viewAspect = delta.x / delta.y;

    if (Math.abs(1.0 - (viewAspect / windowAspect)) < 1.0e-9)
      return;

    const oldDelta = delta.clone();
    if (viewAspect > windowAspect)
      delta.y = delta.x / windowAspect;
    else
      delta.x = delta.y * windowAspect;

    const newOrigin = origin.clone();
    this.toView(newOrigin);
    newOrigin.x += ((oldDelta.x - delta.x) / 2.0);
    newOrigin.y += ((oldDelta.y - delta.y) / 2.0);
    this.fromView(newOrigin, origin);
  }

  /** Ensure the rotation matrix for this view is aligns the root z with the view out (i.e. a "2d view"). */
  private alignWithRootZ() {
    const zUp = Vector3d.unitZ();
    if (zUp.isAlmostEqual(this.rotMatrix.rowZ()))
      return;
    const r = this.rotMatrix.transpose();
    r.setColumn(2, zUp);
    RotMatrix.createRigidFromRotMatrix(r, AxisOrder.ZXY, r);
    r.transpose(this.rotMatrix);
    this.view.setRotation(this.rotMatrix); // Don't let viewState and viewport rotation be different.
  }

  private validateCamera() {
    const view = this.view;
    if (!view.is3d())
      return;

    const camera = view.camera;
    camera.validateLens();
    if (camera.isFocusValid())
      return;

    const vDelta = view.getExtents();
    const maxDelta = vDelta.x > vDelta.y ? vDelta.x : vDelta.y;
    let focusDistance = maxDelta / (2.0 * Math.tan(camera.getLensAngle().radians / 2.0));

    if (focusDistance < vDelta.z / 2.0)
      focusDistance = vDelta.z / 2.0;

    const eyePoint = new Point3d(vDelta.x / 2.0, vDelta.y / 2.0, (vDelta.z / 2.0) + focusDistance);

    this.fromView(eyePoint);
    eyePoint.plus(view.getOrigin(), eyePoint);
    camera.setEyePoint(eyePoint);
    camera.setFocusDistance(focusDistance);
  }

  /** Adjust the front and back planes to encompass the entire viewed volume */
  private adjustZPlanes(origin: Point3d, delta: Vector3d): void {
    const view = this.view;
    if (!view.is3d()) // only necessary for 3d views
      return;

    let extents = view.getViewedExtents() as Range3d;

    this.extendRangeForDisplayedPlane(extents);

    if (extents.isNull())
      return;

    // convert viewed extents in world coordinates to min/max in view aligned coordinates
    const viewTransform = Transform.createOriginAndMatrix(Point3d.createZero(), this.rotMatrix);
    const extFrust = Frustum.fromRange(extents);
    extFrust.multiply(viewTransform);
    extents = extFrust.toRange();

    this.rotMatrix.multiplyVectorInPlace(origin);       // put origin in view coordinates
    origin.z = extents.low.z;           // set origin to back of viewed extents
    delta.z = extents.high.z - origin.z; // and delta to front of viewed extents
    this.rotMatrix.multiplyTransposeVectorInPlace(origin);

    if (!view.isCameraOn())
      return;

    // if the camera is on, we need to make sure that the viewed volume is not behind the eye
    const eyeOrg = view.camera.getEyePoint().minus(origin);
    this.rotMatrix.multiplyVectorInPlace(eyeOrg);

    // if the distance from the eye to origin in less than 1 meter, move the origin away from the eye. Usually, this means
    // that the camera is outside the viewed extents and pointed away from it. There's nothing to see anyway.
    if (eyeOrg.z < 1.0) {
      this.rotMatrix.multiplyVectorInPlace(origin);
      origin.z -= (2.0 - eyeOrg.z);
      this.rotMatrix.multiplyTransposeVectorInPlace(origin);
      delta.z = 1.0;
      return;
    }

    // if part of the viewed extents are behind the eye, don't include that.
    if (delta.z > eyeOrg.z)
      delta.z = eyeOrg.z;
  }
  private extendRangeForDisplayedPlane(extents: Range3d) {
    const view = this.view;
    if (!view.is3d()) // only necessary for 3d views
      return;

    if (this._displayedPlane === undefined)
      return;

    const planeNormal = this._displayedPlane.getNormalRef();
    const viewZ = this.rotMatrix.getRow(2);
    const onPlane = viewZ.crossProduct(planeNormal);   // vector on display plane.
    if (onPlane.magnitude() > 1.0E-8) {
      const intersect = new Point3d();
      const frustum = new Frustum();
      let includeHorizon = false;
      const worldToNpc = this.view.computeWorldToNpc(this.rotMatrix, this.viewOrigin, this.viewDelta).map as Map4d;
      const minimumEyeDistance = 10.0;
      const horizonDistance = 10000;
      worldToNpc.transform1.multiplyPoint3dArrayQuietNormalize(frustum.points);

      for (let i = 0; i < 4; i++) {
        const frustumRay = Ray3d.createStartEnd(frustum.points[i + 4], frustum.points[i]);
        const intersectDistance = frustumRay.intersectionWithPlane(this._displayedPlane, intersect);
        if (intersectDistance !== undefined && (!view.isCameraOn() || intersectDistance > 0.0))
          extents.extend(intersect);
        else includeHorizon = true;
      }
      if (includeHorizon) {
        const rangeCenter = extents.fractionToPoint(.5, .5, .5);
        const normal = onPlane.unitCrossProduct(planeNormal) as Vector3d; // on plane and parallel to view Z.
        extents.extend(rangeCenter.plusScaled(normal, horizonDistance));
      }
      if (view.isCameraOn()) {
        extents.extend(view.getEyePoint().plusScaled(viewZ, -minimumEyeDistance));
      }

    } else {
      // display plane parallel to view....
      extents.extend(this._displayedPlane.getOriginRef().plusScaled(planeNormal, -1.0));
      extents.extend(this._displayedPlane.getOriginRef().plusScaled(planeNormal, 1.0));
    }
  }
  private calcNpcToView(): Map4d {
    const corners = this.getViewCorners();
    const map = Map4d.createBoxMap(NpcCorners[Npc._000], NpcCorners[Npc._111], corners.low, corners.high);
    return undefined === map ? Map4d.createIdentity() : map;
  }

  /* Get the extents of this view, in ViewCoordinates, as a Range3d */
  public getViewCorners(): Range3d {
    const corners = this.viewCorners;
    const viewRect = this.viewRect;
    corners.high.x = viewRect.right;
    corners.low.y = viewRect.bottom;    // y's are swapped on the screen!
    corners.low.x = 0;
    corners.high.y = 0;
    corners.low.z = -32767;
    corners.high.z = 32767;
    return corners;
  }

  private constructor(view: ViewState, clientWidth: number, clientHeight: number, displayedPlane?: Plane3dByOriginAndUnitNormal) {
    this._view = view;
    this._clientWidth = clientWidth;
    this._clientHeight = clientHeight;
    this._displayedPlane = displayedPlane;

    const origin = this.view.getOrigin().clone();
    const delta = this.view.getExtents().clone();
    this.rotMatrix.setFrom(this.view.getRotation());

    // first, make sure none of the deltas are negative
    delta.x = Math.abs(delta.x);
    delta.y = Math.abs(delta.y);
    delta.z = Math.abs(delta.z);

    const limits = this.view.getExtentLimits();
    const clampRange = (val: number) => Math.min(Math.max(limits.min, val), limits.max);
    delta.x = clampRange(delta.x);
    delta.y = clampRange(delta.y);

    this.adjustAspectRatio(origin, delta);

    this.viewOriginUnexpanded.setFrom(origin);
    this.viewDeltaUnexpanded.setFrom(delta);
    this.viewOrigin.setFrom(origin);
    this.viewDelta.setFrom(delta);
    this.zClipAdjusted = false;

    if (this.view.is3d()) {  // 3d viewport
      if (!this.view.allow3dManipulations()) {
        // we're in a "2d" view of a physical model. That means that we must have our orientation with z out of the screen with z=0 at the center.
        this.alignWithRootZ(); // make sure we're in a z Up view

        const extents = this.view.getViewedExtents();
        if (extents.isNull()) {
          extents.low.z = -ViewFrustum.get2dFrustumDepth();
          extents.high.z = ViewFrustum.get2dFrustumDepth();
        }

        let zMax = Math.max(Math.abs(extents.low.z), Math.abs(extents.high.z));
        zMax = Math.max(zMax, 1.0); // make sure we have at least +-1m. Data may be purely planar
        delta.z = 2.0 * zMax;
        origin.z = -zMax;
      } else {
        if (this.view.isCameraOn())
          this.validateCamera();

        this.adjustZPlanes(origin, delta); // make sure view volume includes entire volume of view

        // if the camera is on, don't allow front plane behind camera
        if (this.view.isCameraOn()) {
          const eyeOrg = this.view.camera.getEyePoint().minus(origin); // vector from eye to origin
          this.toView(eyeOrg);

          const frontDist = eyeOrg.z - delta.z; // front distance is backDist - delta.z

          // allow ViewState to specify a minimum front dist, but in no case less than 6 inches
          const minFrontDist = Math.max(15.2 * Constant.oneCentimeter, this.view.forceMinFrontDist);
          if (frontDist < minFrontDist) {
            // camera is too close to front plane, move origin away from eye to maintain a minimum front distance.
            this.toView(origin);
            origin.z -= (minFrontDist - frontDist);
            this.fromView(origin);
          }
        }

        // if we moved the z planes, set the "zClipAdjusted" flag.
        if (!origin.isExactEqual(this.viewOriginUnexpanded) || !delta.isExactEqual(this.viewDeltaUnexpanded))
          this.zClipAdjusted = true;
      }
    } else { // 2d viewport
      this.alignWithRootZ();
      delta.z = 2 * ViewFrustum.get2dFrustumDepth();
      origin.z = -ViewFrustum.get2dFrustumDepth();
    }

    this.viewOrigin.setFrom(origin);
    this.viewDelta.setFrom(delta);

    const newRootToNpc = this.view.computeWorldToNpc(this.rotMatrix, origin, delta);
    if (newRootToNpc.map === undefined) { // invalid frustum
      this.invalidFrustum = true;
      return;
    }

    this.worldToNpcMap.setFrom(newRootToNpc.map);
    this.frustFraction = newRootToNpc.frustFraction;
    this.worldToViewMap.setFrom(this.calcNpcToView().multiplyMapMap(this.worldToNpcMap));
  }

  public static createFromViewport(vp: Viewport, view?: ViewState): ViewFrustum | undefined {
    return new ViewFrustum(view !== undefined ? view : vp.view, vp.canvas.clientWidth, vp.canvas.clientHeight);
  }

  public static createFromViewportAndPlane(vp: Viewport, plane: Plane3dByOriginAndUnitNormal): ViewFrustum | undefined {
    const vf = new ViewFrustum(vp.view, vp.canvas.clientWidth, vp.canvas.clientHeight, plane);
    return vf.invalidFrustum ? undefined : vf;
  }

  /** Convert an array of points from CoordSystem.View to CoordSystem.Npc */
  public viewToNpcArray(pts: Point3d[]): void {
    const corners = this.getViewCorners();
    const scrToNpcTran = Transform.createIdentity();
    Transform.initFromRange(corners.low, corners.high, undefined, scrToNpcTran);
    scrToNpcTran.multiplyPoint3dArrayInPlace(pts);
  }
  /** Convert an array of points from CoordSystem.Npc to CoordSystem.View */
  public npcToViewArray(pts: Point3d[]): void {
    const corners = this.getViewCorners();
    for (const p of pts)
      corners.fractionToPoint(p.x, p.y, p.z, p);
  }
  /**
   * Convert a point from CoordSystem.View to CoordSystem.Npc
   * @param pt the point to convert
   * @param out optional location for result. If undefined, a new Point3d is created.
   */
  public viewToNpc(pt: Point3d, out?: Point3d): Point3d {
    const corners = this.getViewCorners();
    const scrToNpcTran = Transform.createIdentity();
    Transform.initFromRange(corners.low, corners.high, undefined, scrToNpcTran);
    return scrToNpcTran.multiplyPoint3d(pt, out);
  }
  /**
   * Convert a point from CoordSystem.Npc to CoordSystem.View
   * @param pt the point to convert
   * @param out optional location for result. If undefined, a new Point3d is created.
   */
  public npcToView(pt: Point3d, out?: Point3d): Point3d {
    const corners = this.getViewCorners();
    return corners.fractionToPoint(pt.x, pt.y, pt.z, out);
  }
  /** Convert an array of points from CoordSystem.World to CoordSystem.Npc */
  public worldToNpcArray(pts: Point3d[]): void { this.worldToNpcMap.transform0.multiplyPoint3dArrayQuietNormalize(pts); }
  /** Convert an array of points from CoordSystem.Npc to CoordSystem.World */
  public npcToWorldArray(pts: Point3d[]): void { this.worldToNpcMap.transform1.multiplyPoint3dArrayQuietNormalize(pts); }
  /** Convert an array of points from CoordSystem.World to CoordSystem.View */
  public worldToViewArray(pts: Point3d[]): void { this.worldToViewMap.transform0.multiplyPoint3dArrayQuietNormalize(pts); }
  /** Convert an array of points from CoordSystem.World to CoordSystem.View, as Point4ds */
  public worldToView4dArray(worldPts: Point3d[], viewPts: Point4d[]): void { this.worldToViewMap.transform0.multiplyPoint3dArray(worldPts, viewPts); }
  /** Convert an array of points from CoordSystem.View to CoordSystem.World */
  public viewToWorldArray(pts: Point3d[]) { this.worldToViewMap.transform1.multiplyPoint3dArrayQuietNormalize(pts); }
  /** Convert an array of points from CoordSystem.View as Point4ds to CoordSystem.World */
  public view4dToWorldArray(viewPts: Point4d[], worldPts: Point3d[]): void { this.worldToViewMap.transform1.multiplyPoint4dArrayQuietRenormalize(viewPts, worldPts); }
  /**
   * Convert a point from CoordSystem.World to CoordSystem.Npc
   * @param pt the point to convert
   * @param out optional location for result. If undefined, a new Point3d is created.
   */
  public worldToNpc(pt: XYAndZ, out?: Point3d): Point3d { return this.worldToNpcMap.transform0.multiplyPoint3dQuietNormalize(pt, out); }
  /**
   * Convert a point from CoordSystem.Npc to CoordSystem.World
   * @param pt the point to convert
   * @param out optional location for result. If undefined, a new Point3d is created.
   */
  public npcToWorld(pt: XYAndZ, out?: Point3d): Point3d { return this.worldToNpcMap.transform1.multiplyPoint3dQuietNormalize(pt, out); }
  /**
   * Convert a point from CoordSystem.World to CoordSystem.View
   * @param pt the point to convert
   * @param out optional location for result. If undefined, a new Point3d is created.
   */
  public worldToView(input: XYAndZ, out?: Point3d): Point3d { return this.worldToViewMap.transform0.multiplyPoint3dQuietNormalize(input, out); }
  /**
   * Convert a point from CoordSystem.World to CoordSystem.View as Point4d
   * @param input the point to convert
   * @param out optional location for result. If undefined, a new Point4d is created.
   */
  public worldToView4d(input: XYAndZ, out?: Point4d): Point4d { return this.worldToViewMap.transform0.multiplyPoint3d(input, 1.0, out); }
  /**
   * Convert a point from CoordSystem.View to CoordSystem.World
   * @param pt the point to convert
   * @param out optional location for result. If undefined, a new Point3d is created.
   */
  public viewToWorld(input: XYAndZ, out?: Point3d): Point3d { return this.worldToViewMap.transform1.multiplyPoint3dQuietNormalize(input, out); }
  /**
   * Convert a point from CoordSystem.View as a Point4d to CoordSystem.View
   * @param input the point to convert
   * @param out optional location for result. If undefined, a new Point3d is created.
   */
  public view4dToWorld(input: Point4d, out?: Point3d): Point3d { return this.worldToViewMap.transform1.multiplyXYZWQuietRenormalize(input.x, input.y, input.z, input.w, out); }

  /**
   * Get an 8-point Frustum corresponding to the 8 corners of the Viewport in the specified coordinate system.
   *
   * There are two sets of corners that may be of interest.
   * The "adjusted" box is the one that is computed by examining the "viewed extents" and moving
   * the front and back planes to enclose everything in the view.
   * The "unadjusted" box is the one that is stored in the ViewState.
   * @param sys Coordinate system for points
   * @param adjustedBox If true, retrieve the adjusted box. Otherwise retrieve the box that came from the view definition.
   * @param box optional Frustum for return value
   * @return the view frustum
   * @note The "adjusted" box may be either larger or smaller than the "unadjusted" box.
   */
  public getFrustum(sys: CoordSystem = CoordSystem.World, adjustedBox: boolean = true, box?: Frustum): Frustum {
    box = box ? box.initNpc() : new Frustum();

    // if they are looking for the "unexpanded" (that is before f/b clipping expansion) box, we need to get the npc
    // coordinates that correspond to the unexpanded box in the npc space of the Expanded view (that's the basis for all
    // of the root-based maps.)
    if (!adjustedBox && this.zClipAdjusted) {
      // to get unexpanded box, we have to go recompute rootToNpc from original View.
      const ueRootToNpc = this.view.computeWorldToNpc(this.rotMatrix, this.viewOriginUnexpanded, this.viewDeltaUnexpanded);
      if (undefined === ueRootToNpc.map)
        return box; // invalid frustum

      // get the root corners of the unexpanded box
      const ueRootBox = new Frustum();
      ueRootToNpc.map.transform1.multiplyPoint3dArrayQuietNormalize(ueRootBox.points);

      // and convert them to npc coordinates of the expanded view
      this.worldToNpcArray(ueRootBox.points);
      box.setFrom(ueRootBox);
    }

    // now convert from NPC space to the specified coordinate system.
    switch (sys) {
      case CoordSystem.View:
        this.npcToViewArray(box.points);
        break;

      case CoordSystem.World:
        this.npcToWorldArray(box.points);
        break;
    }
    return box;
  }

  public getPixelSizeAtPoint(inPoint?: Point3d) {
    const viewPt = !!inPoint ? this.worldToView(inPoint) : this.npcToView(new Point3d(0.5, 0.5, 0.5));
    const viewPt2 = new Point3d(viewPt.x + 1.0, viewPt.y, viewPt.z);
    return this.viewToWorld(viewPt).distance(this.viewToWorld(viewPt2));
  }
}

/**
 * A Viewport renders one or more Models onto an `HTMLCanvasElement`.
 *
 * It holds a [[ViewState]] object that defines its viewing parameters. [[ViewTool]]s may
 * modify the ViewState object. Changes to the ViewState are only reflected in a Viewport after the
 * [[synchWithView]] method is called.
 *
 * As changes to ViewState are made, Viewports also hold a stack of *previous copies* of it, to allow
 * for undo/redo (i.e. *View Previous* and *View Next*) of viewing tools.
 */
export class Viewport {
  private _doContinuousRendering = false;
  private animator?: Animator;
  /** Time the current flash started */
  public flashUpdateTime?: BeTimePoint;
  /** Current flash intensity from [0..1] */
  public flashIntensity = 0;
  /** The length of time that the flash intensity will increase (in seconds) */
  public flashDuration = 0;
  private flashedElem?: string;         // id of currently flashed element
  /** Id of last flashed element */
  public lastFlashedElem?: string;
  private _viewCmdTargetCenter?: Point3d;
  /** The number of entries in the view undo/redo buffer. */
  public maxUndoSteps = 20;
  private readonly forwardStack: ViewState[] = [];
  private readonly backStack: ViewState[] = [];
  private currentBaseline?: ViewState;
  /** Maximum ratio of frontplane to backplane distance for 24 bit zbuffer */
  public static nearScale24 = 0.0003;
  /** Don't allow entries in the view undo buffer unless they're separated by more than this amount of time. */
  public static undoDelay = BeDuration.fromSeconds(.5);
  private _evController?: EventController;
  private _addFeatureOverrides?: AddFeatureOverrides;
  private _wantTileBoundingBoxes: boolean = false;
  private _viewFrustum!: ViewFrustum;

  public get viewFrustum(): ViewFrustum { return this._viewFrustum; }

  public get rotMatrix(): RotMatrix { return this._viewFrustum.rotMatrix; }
  public get viewDelta(): Vector3d { return this._viewFrustum.viewDelta; }
  public get worldToViewMap(): Map4d { return this._viewFrustum.worldToViewMap; }
  public get viewRect(): ViewRect { return this._viewFrustum.viewRect; }
  public get frustFraction(): number { return this._viewFrustum.frustFraction; }

  /** @hidden */
  public readonly target: RenderTarget;
  /** @hidden */
  public readonly sync = new SyncFlags();
  /** Event called whenever this viewport is synchronized with its ViewState. */
  public readonly onViewChanged = new BeEvent<(vp: Viewport) => void>();
  /** The settings that control how elements are hilited in this Viewport. */
  public readonly hilite = new Hilite.Settings();

  /**
   * Determine whether the Grid display is currently enabled in this Viewport.
   * @return true if the grid display is on.
   */
  public get isGridOn(): boolean { return this.viewFlags.grid; }
  /** The [ViewFlags]($common) that determine how this Viewport is rendered.  */
  public get viewFlags(): ViewFlags { return this.view.viewFlags; }
  /** @hidden */
  public get wantAntiAliasLines(): AntiAliasPref { return AntiAliasPref.Off; }
  /** @hidden */
  public get wantAntiAliasText(): AntiAliasPref { return AntiAliasPref.Detect; }
  /** @hidden */
  public get wantTileBoundingBoxes(): boolean { return this._wantTileBoundingBoxes; }
  /** @hidden */
  public set wantTileBoundingBoxes(want: boolean) {
    if (want !== this.wantTileBoundingBoxes) {
      this._wantTileBoundingBoxes = want;
      this.invalidateScene();
    }
  }
  /** The iModel of this Viewport */
  public get iModel(): IModelConnection { return this.view.iModel; }
  /** @hidden */
  public isPointAdjustmentRequired(): boolean { return this.view.is3d(); }
  /** @hidden */
  public isSnapAdjustmentRequired(): boolean { return IModelApp.toolAdmin.acsPlaneSnapLock && this.view.is3d(); }
  /** @hidden */
  public isContextRotationRequired(): boolean { return IModelApp.toolAdmin.acsContextLock; }

  /** Construct a new Viewport
   * @param canvas The HTMLCanvasElement for the new Viewport
   * @param view a fully loaded (see discussion at [[ViewState.load]]) ViewState
   */
  constructor(public canvas: HTMLCanvasElement, viewState: ViewState, target?: RenderTarget) {
    this.target = target ? target : IModelApp.renderSystem.createTarget(canvas);
    this.changeView(viewState);
    this.setCursor();
    this.saveViewUndo();
  }

  /** Determine whether continuous rendering is enabled. */
  public get continuousRendering(): boolean { return this._doContinuousRendering; }

  /** Set whether or not continuous rendering is enabled. */
  public set continuousRendering(contRend: boolean) { this._doContinuousRendering = contRend; }

  /** Get the ClientRect of the canvas for this Viewport. */
  public getClientRect(): ClientRect { return this.canvas.getBoundingClientRect(); }

  /** Set the event controller for this Viewport. Destroys previous controller, if one was defined. */
  public setEventController(controller: EventController | undefined) { if (this._evController) { this._evController.destroy(); } this._evController = controller; }

  /** The ViewState for this Viewport */
  public get view(): ViewState { return this._viewFrustum.view; }
  /** @hidden */
  public get pixelsPerInch() { /* ###TODO: This is apparently unobtainable information in a browser... */ return 96; }
  public get viewCmdTargetCenter(): Point3d | undefined { return this._viewCmdTargetCenter; }
  public set viewCmdTargetCenter(center: Point3d | undefined) { this._viewCmdTargetCenter = center ? center.clone() : undefined; }
  public get backgroundMapPlane() { return this.view.displayStyle.getBackgroundMapPlane(); }

  /**
   * Sets a function which can customize the appearance of features within a viewport.
   * If defined, this function will be invoked whenever the overrides are determined to need refreshing.
   * The overrides can be explicitly marked as needing a refresh by calling ViewState.setFeatureOverridesDirty().
   */
  public set addFeatureOverrides(addFeatureOverrides: AddFeatureOverrides | undefined) {
    if (addFeatureOverrides !== this._addFeatureOverrides) {
      this._addFeatureOverrides = addFeatureOverrides;
      this.view.setFeatureOverridesDirty(true);
    }
  }

  /** True if this is a 3d view with the camera turned on. */
  public isCameraOn(): boolean { return this.view.is3d() && this.view.isCameraOn(); }
  /** @hidden */
  public invalidateDecorations() { this.sync.invalidateDecorations(); }
  /** @hidden */
  public changeDynamics(dynamics: DecorationList | undefined): void {
    this.target.changeDynamics(dynamics);
    this.invalidateDecorations();
  }

  /** Change the cursor for this Viewport */
  public setCursor(cursor: BeCursor = BeCursor.Default): void {
    if (cursor === BeCursor.OpenHand)
      this.canvas.style.cursor = "-webkit-grab";
    else if (cursor === BeCursor.ClosedHand)
      this.canvas.style.cursor = "-webkit-grabbing";
    else
      this.canvas.style.cursor = cursor;
  }

  /** Set or clear the currently *flashed* element.
   * @param id The Id of the element to flash. If undefined, remove (un-flash) the currently flashed element
   * @param duration The amount of time, in seconds, the flash intensity will increase (see [[flashDuration]])
   */
  public setFlashed(id: string | undefined, duration: number): void {
    if (id !== this.flashedElem) {
      this.lastFlashedElem = this.flashedElem;
      this.flashedElem = id;
    }
    this.flashDuration = duration;
  }

  public get auxCoordSystem(): AuxCoordSystemState { return this.view.auxiliaryCoordinateSystem; }
  public getAuxCoordRotation(result?: RotMatrix) { return this.auxCoordSystem.getRotation(result); }
  public getAuxCoordOrigin(result?: Point3d) { return this.auxCoordSystem.getOrigin(result); }

  /** @hidden */
  public toView(from: XYZ, to?: XYZ) { this._viewFrustum.toView(from, to); }
  /** @hidden */
  public fromView(from: XYZ, to?: XYZ) { this._viewFrustum.fromView(from, to); }

  /**
   * Change the ViewState of this Viewport
   * @param view a fully loaded (see discussion at [[ViewState.load]] ) ViewState
   */
  public changeView(view: ViewState) {
    this.clearUndo();
    this.doSetupFromView(view);
    this.saveViewUndo();

    this.invalidateScene();
    this.sync.invalidateController();
    this.target.queueReset();
  }

  private invalidateScene(): void { this.sync.invalidateScene(); }

  /**
   * Computes the range of npc depth values for a region of the screen
   * @param rect the rectangle to test. If undefined, test entire view
   * @param result optional DepthRangeNpc to store the result
   * @returns the minimum and maximum depth values within the region, or undefined.
   */
  public determineVisibleDepthRange(rect?: ViewRect, result?: DepthRangeNpc): DepthRangeNpc | undefined {
    if (result) { // Null result if given
      result.minimum = 1;
      result.maximum = 0;
    }

    // Default to a (0, 0, 0) to (1, 1, 1) range if no range was provided
    rect = (rect && rect.isValid) ? rect : this._viewFrustum.viewRect;

    // Determine the screen rectangle in which to query visible depth min + max
    const readRect = rect.computeOverlap(this._viewFrustum.viewRect);
    if (undefined === readRect)
      return undefined;

    const pixels = this.readPixels(readRect, Pixel.Selector.Distance);
    if (!pixels)
      return undefined;

    let maximum = 0;
    let minimum = 1;
    const npc = Point3d.create();
    const testPoint = Point2d.create();
    for (testPoint.x = readRect.left; testPoint.x < readRect.right; ++testPoint.x) {
      for (testPoint.y = readRect.top; testPoint.y < readRect.bottom; ++testPoint.y) {
        if (this.getPixelDataNpcPoint(pixels, testPoint.x, testPoint.y, npc) !== undefined) {
          minimum = Math.min(minimum, npc.z);
          maximum = Math.max(maximum, npc.z);
        }
      }
    }

    if (maximum <= 0)
      return undefined;

    if (undefined === result) {
      result = new DepthRangeNpc(minimum, maximum);
    } else {
      result.minimum = minimum;
      result.maximum = maximum;
    }

    return result;
  }

  /** Turn the camera on if it is currently off. If the camera is already on, adjust it to use the supplied lens angle.
   * @param lensAngle The lens angle for the camera. If undefined, use view.camera.lens.
   * @note This method will fail if the ViewState is not 3d.
   */
  public turnCameraOn(lensAngle?: Angle): ViewStatus {
    const view = this.view;
    if (!view.is3d())
      return ViewStatus.InvalidViewport;

    if (!lensAngle)
      lensAngle = view.camera.lens;

    Camera.validateLensAngle(lensAngle);

    if (view.isCameraOn())
      return view.lookAtUsingLensAngle(view.getEyePoint(), view.getTargetPoint(), view.getYVector(), lensAngle);

    // We need to figure out a new camera target. To do that, we need to know where the geometry is in the view.
    // We use the depth of the center of the view for that.
    let depthRange = this.determineVisibleDepthRange();
    if (!depthRange)
      depthRange = new DepthRangeNpc();
    const middle = depthRange.middle();
    const corners = [
      new Point3d(0.0, 0.0, middle), // lower left, at target depth
      new Point3d(1.0, 1.0, middle), // upper right at target depth
      new Point3d(0.0, 0.0, depthRange.maximum), // lower left, at closest npc
      new Point3d(1.0, 1.0, depthRange.maximum), // upper right at closest
    ];

    this.npcToWorldArray(corners);

    const eye = corners[2].interpolate(0.5, corners[3]); // middle of closest plane
    const target = corners[0].interpolate(0.5, corners[1]); // middle of halfway plane
    const backDist = eye.distance(target) * 2.0;
    const frontDist = view.minimumFrontDistance();
    return view.lookAtUsingLensAngle(eye, target, view.getYVector(), lensAngle, frontDist, backDist);
  }

<<<<<<< HEAD
=======
  /* Get the extents of this view, in ViewCoordinates, as a Range3d */
  private getViewCorners(): Range3d {
    const corners = this.viewCorners;
    const viewRect = this.viewRect;
    corners.high.x = viewRect.right;
    corners.low.y = viewRect.bottom;    // y's are swapped on the screen!
    corners.low.x = viewRect.left;
    corners.high.y = viewRect.top;
    corners.low.z = -32767;
    corners.high.z = 32767;
    return corners;
  }

  private calcNpcToView(): Map4d {
    const corners = this.getViewCorners();
    return Map4d.createBoxMap(NpcCorners[Npc._000], NpcCorners[Npc._111], corners.low, corners.high)!;
  }

  /** adjust the aspect ratio of the view volume to match the aspect ratio of the window of this Viewport.
   *  modifies the point and vector given
   */
  protected adjustAspectRatio(origin: Point3d, delta: Vector3d) {
    const windowAspect = this.viewRect.aspect * this.view.getAspectRatioSkew();
    const viewAspect = delta.x / delta.y;

    if (Math.abs(1.0 - (viewAspect / windowAspect)) < 1.0e-9)
      return;

    const oldDelta = delta.clone();
    if (viewAspect > windowAspect)
      delta.y = delta.x / windowAspect;
    else
      delta.x = delta.y * windowAspect;

    const newOrigin = origin.clone();
    this.toView(newOrigin);
    newOrigin.x += ((oldDelta.x - delta.x) / 2.0);
    newOrigin.y += ((oldDelta.y - delta.y) / 2.0);
    this.fromView(newOrigin, origin);
  }

  /** Ensure the rotation matrix for this view is aligns the root z with the view out (i.e. a "2d view"). */
  private alignWithRootZ() {
    const zUp = Vector3d.unitZ();
    if (zUp.isAlmostEqual(this.rotMatrix.rowZ()))
      return;
    const r = this.rotMatrix.transpose();
    r.setColumn(2, zUp);
    RotMatrix.createRigidFromRotMatrix(r, AxisOrder.ZXY, r);
    r.transpose(this.rotMatrix);
    this.view.setRotation(this.rotMatrix); // Don't let viewState and viewport rotation be different.
  }

  private readonly _viewRange: ViewRect = new ViewRect();

  /** Get the rectangle of this Viewport in ViewCoordinates. */
  public get viewRect(): ViewRect { this._viewRange.init(0, 0, this.canvas.clientWidth, this.canvas.clientHeight); return this._viewRange; }

>>>>>>> 067fc0a5
  /** True if an undoable viewing operation exists on the stack */
  public get isUndoPossible(): boolean { return 0 < this.backStack.length; }

  /** True if an redoable viewing operation exists on the stack */
  public get isRedoPossible(): boolean { return 0 < this.forwardStack.length; }

  /** Clear the view undo buffers of this Viewport. */
  public clearUndo(): void {
    this.currentBaseline = undefined;
    this.forwardStack.length = 0;
    this.backStack.length = 0;
  }

  public setStandardRotation(id: StandardViewId): void {
    this.view.setStandardRotation(id);
    this.setupFromView();
  }

  private doSetupFromView(view: ViewState) {
    const vf = ViewFrustum.createFromViewport(this, view);
    if (undefined === vf)
      return ViewStatus.InvalidViewport;
    this._viewFrustum = vf;

    this.sync.invalidateRenderPlan();
    this.sync.setValidController();

    this.onViewChanged.raiseEvent(this);
    return ViewStatus.Success;
  }

  /** Establish the parameters of this Viewport from the current information in its ViewState */
  public setupFromView(): ViewStatus {
    return this.doSetupFromView(this.view);
  }

  /**
   * Check whether the ViewState of this Viewport has changed since the last call to this function.
   * If so, save a *copy* of the **previous** state in the view undo stack for future View Undo.
   */
  public saveViewUndo(): void {
    if (!this.view)
      return;

    // the first time we're called we need to establish the baseline
    if (!this.currentBaseline)
      this.currentBaseline = this.view.clone<ViewState>();

    if (this.view.equalState(this.currentBaseline!)) // this does a deep compare of the ViewState plus DisplayStyle, CategorySelector, and ModelSelector
      return; // nothing changed, we're done

    const backStack = this.backStack;
    if (backStack.length >= this.maxUndoSteps) // don't save more than max
      backStack.shift(); // remove the oldest entry

    /** Sometimes we get requests to save undo entries from rapid viewing operations (e.g. mouse wheel rolls). To avoid lots of
     * little useless intermediate view undo steps that mean nothing, if we get a call to this within a minimum time (1/2 second by default)
     * we don't add a new entry to the view undo buffer.
     */
    const now = BeTimePoint.now();
    if (backStack.length < 1 || backStack[backStack.length - 1].undoTime!.plus(Viewport.undoDelay).before(now)) {
      this.currentBaseline!.undoTime = now; // save time we put this entry in undo buffer
      this.backStack.push(this.currentBaseline); // save previous state
      this.forwardStack.length = 0; // not possible to do redo after this
    }

    this.currentBaseline = this.view.clone<ViewState>();
  }

  /** Call [[setupFromView]] on this Viewport and save previous state in view undo stack */
  public synchWithView(saveInUndo: boolean): void {
    this.setupFromView();
    if (saveInUndo)
      this.saveViewUndo();
  }

  /** Convert an array of points from CoordSystem.View to CoordSystem.Npc */
  public viewToNpcArray(pts: Point3d[]): void { this._viewFrustum.viewToNpcArray(pts); }
  /** Convert an array of points from CoordSystem.Npc to CoordSystem.View */
  public npcToViewArray(pts: Point3d[]): void { this._viewFrustum.npcToViewArray(pts); }
  /**
   * Convert a point from CoordSystem.View to CoordSystem.Npc
   * @param pt the point to convert
   * @param out optional location for result. If undefined, a new Point3d is created.
   */
  public viewToNpc(pt: Point3d, out?: Point3d): Point3d { return this._viewFrustum.viewToNpc(pt, out); }
  /**
   * Convert a point from CoordSystem.Npc to CoordSystem.View
   * @param pt the point to convert
   * @param out optional location for result. If undefined, a new Point3d is created.
   */
  public npcToView(pt: Point3d, out?: Point3d): Point3d { return this._viewFrustum.npcToView(pt, out); }
  /** Convert an array of points from CoordSystem.World to CoordSystem.Npc */
  public worldToNpcArray(pts: Point3d[]): void { this._viewFrustum.worldToNpcArray(pts); }
  /** Convert an array of points from CoordSystem.Npc to CoordSystem.World */
  public npcToWorldArray(pts: Point3d[]): void { this._viewFrustum.npcToWorldArray(pts); }
  /** Convert an array of points from CoordSystem.World to CoordSystem.View */
  public worldToViewArray(pts: Point3d[]): void { this._viewFrustum.worldToViewArray(pts); }
  /** Convert an array of points from CoordSystem.World to CoordSystem.View, as Point4ds */
  public worldToView4dArray(worldPts: Point3d[], viewPts: Point4d[]): void { this._viewFrustum.worldToView4dArray(worldPts, viewPts); }
  /** Convert an array of points from CoordSystem.View to CoordSystem.World */
  public viewToWorldArray(pts: Point3d[]) { this._viewFrustum.viewToWorldArray(pts); }
  /** Convert an array of points from CoordSystem.View as Point4ds to CoordSystem.World */
  public view4dToWorldArray(viewPts: Point4d[], worldPts: Point3d[]): void { this._viewFrustum.view4dToWorldArray(viewPts, worldPts); }
  /**
   * Convert a point from CoordSystem.World to CoordSystem.Npc
   * @param pt the point to convert
   * @param out optional location for result. If undefined, a new Point3d is created.
   */
  public worldToNpc(pt: XYAndZ, out?: Point3d): Point3d { return this._viewFrustum.worldToNpc(pt, out); }
  /**
   * Convert a point from CoordSystem.Npc to CoordSystem.World
   * @param pt the point to convert
   * @param out optional location for result. If undefined, a new Point3d is created.
   */
  public npcToWorld(pt: XYAndZ, out?: Point3d): Point3d { return this._viewFrustum.npcToWorld(pt, out); }
  /**
   * Convert a point from CoordSystem.World to CoordSystem.View
   * @param pt the point to convert
   * @param out optional location for result. If undefined, a new Point3d is created.
   */
  public worldToView(input: XYAndZ, out?: Point3d): Point3d { return this._viewFrustum.worldToView(input, out); }
  /**
   * Convert a point from CoordSystem.World to CoordSystem.View as Point4d
   * @param input the point to convert
   * @param out optional location for result. If undefined, a new Point4d is created.
   */
  public worldToView4d(input: XYAndZ, out?: Point4d): Point4d { return this._viewFrustum.worldToView4d(input, out); }
  /**
   * Convert a point from CoordSystem.View to CoordSystem.World
   * @param pt the point to convert
   * @param out optional location for result. If undefined, a new Point3d is created.
   */
  public viewToWorld(input: XYAndZ, out?: Point3d): Point3d { return this._viewFrustum.viewToWorld(input, out); }
  /**
   * Convert a point from CoordSystem.View as a Point4d to CoordSystem.View
   * @param input the point to convert
   * @param out optional location for result. If undefined, a new Point3d is created.
   */
  public view4dToWorld(input: Point4d, out?: Point3d): Point3d { return this._viewFrustum.view4dToWorld(input, out); }

  /** Converts inches to pixels based on screen DPI.
   * @Note this information may not be accurate in some browsers.
   * @param inches the number of inches to convert
   * @returns the corresponding number of pixels
   */
  public pixelsFromInches(inches: number): number { return inches * this.pixelsPerInch; }

  /**
   * Get an 8-point Frustum corresponding to the 8 corners of the Viewport in the specified coordinate system.
   *
   * There are two sets of corners that may be of interest.
   * The "adjusted" box is the one that is computed by examining the "viewed extents" and moving
   * the front and back planes to enclose everything in the view.
   * The "unadjusted" box is the one that is stored in the ViewState.
   * @param sys Coordinate system for points
   * @param adjustedBox If true, retrieve the adjusted box. Otherwise retrieve the box that came from the view definition.
   * @param box optional Frustum for return value
   * @return the view frustum
   * @note The "adjusted" box may be either larger or smaller than the "unadjusted" box.
   */
  public getFrustum(sys: CoordSystem = CoordSystem.World, adjustedBox: boolean = true, box?: Frustum): Frustum { return this._viewFrustum.getFrustum(sys, adjustedBox, box); }

  /** Get a copy of the current (adjusted) frustum of this viewport, in world coordinates. */
  public getWorldFrustum(box?: Frustum): Frustum { return this.getFrustum(CoordSystem.World, true, box); }

  /**
   * Scroll the view by a given number of pixels.
   * @param screenDist distance to scroll, in pixels
   */
  public scroll(screenDist: Point2d): ViewStatus {
    const view = this.view;
    if (!view)
      return ViewStatus.InvalidViewport;

    if (view.is3d() && view.isCameraOn()) {
      const offset = new Vector3d(screenDist.x, screenDist.y, 0.0);
      const frust = this.getFrustum(CoordSystem.View, false)!;
      frust.translate(offset);
      this.viewToWorldArray(frust.points);

      view.setupFromFrustum(frust);
      view.centerEyePoint();
      return this.setupFromView();
    }

    const pts = [new Point3d(), new Point3d(screenDist.x, screenDist.y, 0)];
    this.viewToWorldArray(pts);
    const dist = pts[1].minus(pts[0]);
    const newOrg = view.getOrigin().plus(dist);
    view.setOrigin(newOrg);

    return this.setupFromView();
  }

  /**
   * Zoom the view by a scale factor, placing the new center at the projection of the given point (world coordinates)
   * on the focal plane.
   * Updates ViewState and re-synchs Viewport. Does not save in view undo buffer.
   */
  public zoom(newCenter: Point3d | undefined, factor: number): ViewStatus {
    const view = this.view;
    if (!view)
      return ViewStatus.InvalidViewport;

    if (view.is3d() && view.isCameraOn()) {
      const centerNpc = newCenter ? this.worldToNpc(newCenter) : NpcCenter.clone();
      const scaleTransform = Transform.createFixedPointAndMatrix(centerNpc, RotMatrix.createScale(factor, factor, 1.0));

      const offset = centerNpc.minus(NpcCenter); // offset by difference of old/new center
      offset.z = 0.0;     // z center stays the same.

      const offsetTransform = Transform.createTranslationXYZ(offset.x, offset.y, offset.z);
      const product = offsetTransform.multiplyTransformTransform(scaleTransform);

      const frust = new Frustum();
      product.multiplyPoint3dArrayInPlace(frust.points);

      this.npcToWorldArray(frust.points);
      view.setupFromFrustum(frust);
      view.centerEyePoint();
      return this.setupFromView();
    }

    // for non-camera views, do the zooming by adjusting the origin and delta directly so there can be no
    // chance of the rotation changing due to numerical precision errors calculating it from the frustum corners.
    const delta = view.getExtents().clone();
    delta.x *= factor;
    delta.y *= factor;

    // first check to see whether the zoom operation results in an invalid view. If so, make sure we don't change anything
    const validSize = view.validateViewDelta(delta, true);
    if (ViewStatus.Success !== validSize)
      return validSize;

    const center = newCenter ? newCenter.clone() : view.getCenter().clone();

    if (!view.allow3dManipulations())
      center.z = 0.0;

    const newOrg = view.getOrigin().clone();
    this.toView(newOrg);
    this.toView(center);

    view.setExtents(delta);

    newOrg.x = center.x - delta.x / 2.0;
    newOrg.y = center.y - delta.y / 2.0;
    this.fromView(newOrg);
    view.setOrigin(newOrg);
    return this.setupFromView();
  }

  /**
   * Zoom the view to a show the tightest box around a given set of elements. Does not change view rotation.
   * @param placements element placement(s). Will zoom to the union of the placements.
   * @param margin the amount of white space to leave around elements
   * @note Updates ViewState and re-synchs Viewport. Does not save in view undo buffer.
   */
  public zoomToElements(placements: Placement3dProps[] | Placement2dProps[] | Placement2dProps | Placement3dProps, margin?: MarginPercent) {
    const vf = this._viewFrustum;

    const viewTransform = Transform.createOriginAndMatrix(Point3d.createZero(), vf.rotMatrix);
    const elemRange = Array.isArray(placements) ? placements : [placements];
    const hasAngle = (arg: any): arg is Placement2dProps => arg.angle !== undefined;

    const viewRange = new Range3d();
    for (const elRange of elemRange) {
      const placement = hasAngle(elRange) ? Placement2d.fromJSON(elRange) : Placement3d.fromJSON(elRange);
      const frust = Frustum.fromRange(placement.bbox);
      viewRange.extendArray(frust.points, viewTransform);
    }

    this.view.lookAtViewAlignedVolume(viewRange, vf.viewRect.aspect, margin);
    this.setupFromView();
  }

  /**
   * Zoom the view to a volume of space, in world coordinates.
   * @param volume The low and high corners, in world coordinates.
   * @param margin the amount of white space to leave around elements
   * @note Updates ViewState and re-synchs Viewport. Does not save in view undo buffer.
   */
  public zoomToVolume(volume: LowAndHighXYZ | LowAndHighXY, margin?: MarginPercent) {
    const range = Range3d.fromJSON(volume);
    this.view.lookAtVolume(range, this._viewFrustum.viewRect.aspect, margin);
    this.setupFromView();
  }

  /**
   * Shortcut to call view.setupFromFrustum and then [[setupFromView]]
   * @param inFrustum the new viewing frustum
   * @returns true if both steps were successful
   */
  public setupViewFromFrustum(inFrustum: Frustum): boolean {
    const validSize = this.view.setupFromFrustum(inFrustum);
    // note: always call setupFromView, even if setupFromFrustum failed
    return (ViewStatus.Success === this.setupFromView() && ViewStatus.Success === validSize);
  }

  /** Clear the view undo buffer and establish the current ViewState as the new baseline. */
  public resetUndo() {
    this.clearUndo();
    this.saveViewUndo();  // Set up new baseline state
  }

  /** @hidden */
  public computeViewRange(): Range3d {
    this.setupFromView(); // can't proceed if viewport isn't valid (not active)
    return this.view.computeFitRange();
  }

  /**
   * Reverses the most recent change to the Viewport from the undo stack.
   */
  public doUndo(animationTime?: BeDuration) {
    if (0 === this.backStack.length)
      return;

    this.forwardStack.push(this.currentBaseline!);
    this.currentBaseline = this.backStack.pop()!;
    this.applyViewState(this.currentBaseline, animationTime);
  }

  /**
   * Re-applies the most recently un-done change to the Viewport from the redo stack.
   */
  public doRedo(animationTime?: BeDuration) {
    if (0 === this.forwardStack.length)
      return;

    this.backStack.push(this.currentBaseline!);
    this.currentBaseline = this.forwardStack.pop()!;
    this.applyViewState(this.currentBaseline, animationTime);
  }

  /** @hidden */
  public animate() {
    if (this.animator && this.animator.animate())
      this.animator = undefined;
  }

  /** @hidden */
  public removeAnimator() { this.setAnimator(undefined); }
  private setAnimator(animator: Animator | undefined) {
    if (this.animator)
      this.animator.interrupt(); // will be destroyed
    this.animator = animator;
  }

  /** @hidden */
  public animateFrustumChange(start: Frustum, end: Frustum, animationTime?: BeDuration) {
    if (!animationTime || 0.0 >= animationTime.milliseconds)
      animationTime = ToolSettings.animationTime;

    this.setAnimator(new Animator(animationTime, this, start, end));
  }

  /** @hidden */
  public applyViewState(val: ViewState, animationTime?: BeDuration) {
    const startFrust = this.getFrustum();
    this._viewFrustum.view = val.clone<ViewState>();
    this.synchWithView(false);
    if (animationTime)
      this.animateFrustumChange(startFrust, this.getFrustum(), animationTime);
  }

  private static roundGrid(num: number, units: number): number {
    const sign = ((num * units) < 0.0) ? -1.0 : 1.0;
    num = (num * sign) / units + 0.5;
    return units * sign * Math.floor(num);
  }

  private getGridOrientation(origin: Point3d, rMatrix: RotMatrix) {
    if (this.view.isSpatialView())
      origin.setFrom(this.iModel!.globalOrigin);

    switch (this.view.getGridOrientation()) {
      case GridOrientationType.View: {
        const center = this.view.getCenter();
        this.toView(center);
        this.toView(origin);
        origin.z = center.z;
        this.fromView(origin);
        break;
      }

      case GridOrientationType.WorldXY:
        break;

      case GridOrientationType.WorldYZ: {
        RotMatrix.createRows(rMatrix.getRow(1), rMatrix.getRow(2), rMatrix.getRow(0), rMatrix);
        break;
      }

      case GridOrientationType.WorldXZ: {
        RotMatrix.createRows(rMatrix.getRow(0), rMatrix.getRow(2), rMatrix.getRow(1), rMatrix);
        break;
      }
    }
  }

  private pointToStandardGrid(point: Point3d, rMatrix: RotMatrix, origin: Point3d): void {
    const planeNormal = rMatrix.getRow(2);

    let eyeVec: Vector3d;
    if (this.view.is3d() && this.isCameraOn())
      eyeVec = this.view.camera.eye.vectorTo(point);
    else
      eyeVec = this._viewFrustum.rotMatrix.getRow(2).clone();

    eyeVec.normalizeInPlace();
    LegacyMath.linePlaneIntersect(point, point, eyeVec, origin, planeNormal, false);

    // // get origin and point in view coordinate system
    const pointView = point.clone();
    const originView = origin.clone();
    this.toView(pointView);
    this.toView(originView);

    // subtract off the origin
    pointView.y -= originView.y;
    pointView.x -= originView.x;

    // round off the remainder to the grid distances
    const gridSpacing = this.view.getGridSpacing();
    pointView.x = Viewport.roundGrid(pointView.x, gridSpacing.x);
    pointView.y = Viewport.roundGrid(pointView.y, gridSpacing.y);

    // add the origin back in
    pointView.x += originView.x;
    pointView.y += originView.y;

    // go back to root coordinate system
    this.fromView(pointView);
    point.setFrom(pointView);
  }

  /** @hidden */
  public pointToGrid(point: Point3d): void {
    if (GridOrientationType.AuxCoord === this.view.getGridOrientation()) {
      this.pointToStandardGrid(point, this.getAuxCoordRotation(), this.getAuxCoordOrigin());
      return;
    }

    const origin = new Point3d();
    const rMatrix = RotMatrix.createIdentity();
    this.getGridOrientation(origin, rMatrix);
    this.pointToStandardGrid(point, rMatrix, origin);
  }

  /**
   * Get the width of a pixel (a unit vector in the x direction in view coordinates) at a given point in world coordinates, returning the result in meters (world units).
   *
   * This is most useful to determine how large something is in a view. In particular, in a perspective view
   * the result of this method will be a larger number for points closer to the back of the view Frustum (that is,
   * one pixel of the view represents more spatial area at the back of the Frustum than the front.)
   * @param point The point to test, in World coordinates. If undefined, the center of the view in NPC space is used.
   * @returns The width of a view pixel at the supplied world point, in meters.
   */
  public getPixelSizeAtPoint(point?: Point3d): number {
    if (point === undefined)
      point = this.npcToWorld(NpcCenter); // if undefined, use center of view

    const worldPts: Point3d[] = [];
    const viewPts: Point4d[] = [];
    viewPts[0] = this.worldToView4d(point);
    viewPts[1] = viewPts[0].clone();
    viewPts[1].x += viewPts[1].w; // form a vector one pixel wide in x direction.
    this.view4dToWorldArray(viewPts, worldPts);

    return worldPts[0].distance(worldPts[1]);
  }

  /** Show the surface normal for geometry under the cursor when snapping. */
  private static drawLocateHitDetail(context: DecorateContext, aperture: number, hit: HitDetail): void {
    if (!context.viewport.view.is3d())
      return; // Not valuable feedback in 2d...

    if (!hit.isSnapDetail() || !hit.normal || hit.isPointAdjusted())
      return; // AccuSnap will flash edge/segment geometry if not a surface hit or snap location has been adjusted...

    const graphic = context.createWorldOverlay();
    const color = ColorDef.from(255 - context.viewport.hilite.color.colors.r, 255 - context.viewport.hilite.color.colors.g, 255 - context.viewport.hilite.color.colors.b); // Invert hilite color for good contrast...
    const colorFill = color.clone();

    color.setTransparency(100);
    colorFill.setTransparency(200);
    graphic.setSymbology(color, colorFill, 1);

    const radius = (2.5 * aperture) * context.viewport.getPixelSizeAtPoint(hit.snapPoint);
    const rMatrix = RotMatrix.createRigidHeadsUp(hit.normal);
    const ellipse = Arc3d.createScaledXYColumns(hit.snapPoint, rMatrix, radius, radius, AngleSweep.create360());

    graphic.addArc(ellipse, true, true);
    graphic.addArc(ellipse, false, false);

    const length = (0.6 * radius);
    const normal = Vector3d.create();

    ellipse.vector0.normalize(normal);
    const pt1 = hit.snapPoint.plusScaled(normal, length);
    const pt2 = hit.snapPoint.plusScaled(normal, -length);
    graphic.addLineString([pt1, pt2]);

    ellipse.vector90.normalize(normal);
    const pt3 = hit.snapPoint.plusScaled(normal, length);
    const pt4 = hit.snapPoint.plusScaled(normal, -length);
    graphic.addLineString([pt3, pt4]);

    context.addWorldOverlay(graphic.finish());
  }

  /** draw a filled and outlined circle to represent the size of the location tolerance in the current view. */
  private static drawLocateCircle(context: DecorateContext, aperture: number, pt: Point3d): void {
    const graphic = context.createViewOverlay();
    const white = ColorDef.white.clone();
    const black = ColorDef.black.clone();

    const radius = (aperture / 2.0) + .5;
    const center = context.viewport.worldToView(pt);
    const ellipse = Arc3d.createXYEllipse(center, radius, radius);
    const ellipse2 = Arc3d.createXYEllipse(center, radius + 1, radius + 1);

    white.setTransparency(165);
    graphic.setSymbology(white, white, 1);
    graphic.addArc2d(ellipse, true, true, 0.0);

    black.setTransparency(100);
    graphic.setSymbology(black, black, 1);
    graphic.addArc2d(ellipse2, false, false, 0.0);

    white.setTransparency(20);
    graphic.setSymbology(white, white, 1);
    graphic.addArc2d(ellipse, false, false, 0.0);

    context.addViewOverlay(graphic.finish());
  }

  /** @hidden */
  public drawLocateCursor(context: DecorateContext, pt: Point3d, aperture: number, isLocateCircleOn: boolean, hit?: HitDetail): void {
    if (hit)
      Viewport.drawLocateHitDetail(context, aperture, hit);

    if (isLocateCircleOn)
      Viewport.drawLocateCircle(context, aperture, pt);
  }

  /** Get a color that will contrast to the current background color of this Viewport. Either Black or White depending on which will have the most contrast. */
  public getContrastToBackgroundColor(): ColorDef {
    const bgColor = this.view.backgroundColor.colors;
    const invert = ((bgColor.r + bgColor.g + bgColor.b) > (255 * 3) / 2);
    return invert ? ColorDef.black : ColorDef.white; // should we use black or white?
  }

  private processFlash(): boolean {
    let needsFlashUpdate = false;

    if (this.flashedElem !== this.lastFlashedElem) {
      this.flashIntensity = 0.0;
      this.flashUpdateTime = BeTimePoint.now();
      this.lastFlashedElem = this.flashedElem; // flashing has begun; this is now the previous flash
      needsFlashUpdate = this.flashedElem === undefined; // notify render thread that flash has been turned off (signified by undefined elem)
    }

    if (this.flashedElem !== undefined && this.flashIntensity < 1.0) {
      const flashDuration = BeDuration.fromSeconds(this.flashDuration);
      const flashElapsed = BeTimePoint.now().milliseconds - this.flashUpdateTime!.milliseconds;
      this.flashIntensity = Math.min(flashElapsed, flashDuration.milliseconds) / flashDuration.milliseconds; // how intense do we want the flash effect to be from [0..1]?
      needsFlashUpdate = true;
    }

    return needsFlashUpdate;
  }

  /** @hidden */
  public renderFrame(plan: UpdatePlan): boolean {
    const sync = this.sync;
    const view = this.view;
    const target = this.target;

    // Start timer for tile loading time
    const timer = new StopWatch(undefined, true);

    this.animate();

    // Allow ViewState instance to change any state which might affect logic below...
    view.onRenderFrame(this);

    let isRedrawNeeded = sync.isRedrawPending || this._doContinuousRendering;
    sync.invalidateRedrawPending();

    if (target.updateViewRect()) {
      target.onResized();
      sync.invalidateController();
    }

    if (view.isSelectionSetDirty) {
      if ((0 === view.iModel.hilited.size && 0 === view.iModel.selectionSet.size) || (view.iModel.hilited.size > 0 && 0 === view.iModel.selectionSet.size)) {
        target.setHiliteSet(view.iModel.hilited.elements); // only hilited has elements to send (or empty)
      } else if (0 === view.iModel.hilited.size && view.iModel.selectionSet.size > 0) {
        target.setHiliteSet(view.iModel.selectionSet.elements); // only selectionSet has elements to send
      } else { // combine both sets (they both have elements to send)
        const allHilites = new Set<string>();
        view.iModel.hilited.elements.forEach((val) => allHilites.add(val));
        view.iModel.selectionSet.elements.forEach((val) => allHilites.add(val));
        target.setHiliteSet(allHilites);
      }
      view.setSelectionSetDirty(false);
      isRedrawNeeded = true;
    }

    if (view.areFeatureOverridesDirty) {
      const ovrs = new FeatureSymbology.Overrides(view);
      if (undefined !== this._addFeatureOverrides)
        this._addFeatureOverrides(ovrs, this);

      target.overrideFeatureSymbology(ovrs);
      view.setFeatureOverridesDirty(false);
      isRedrawNeeded = true;
    }

    if (!sync.isValidController)
      this.setupFromView();

    if (!sync.isValidScene) {
      const context = new SceneContext(this, new TileRequests());
      view.createScene(context);
      view.createTerrain(context);
      context.requests.requestMissing();
      target.changeScene(context.graphics);
      target.changeTerrain(context.backgroundMap);

      isRedrawNeeded = true;
      sync.setValidScene();
    }

    if (!sync.isValidRenderPlan) {
      target.changeRenderPlan(RenderPlan.createFromViewport(this));
      sync.setValidRenderPlan();
      isRedrawNeeded = true;
    }

    if (!sync.isValidDecorations) {
      const decorations = new Decorations();
      this.prepareDecorations(plan, decorations);
      target.changeDecorations(decorations);
      isRedrawNeeded = true;
    }

    if (this.processFlash()) {
      target.setFlashed(new Id64(this.flashedElem!), this.flashIntensity);
      isRedrawNeeded = true;
    }

    timer.stop();
    if (isRedrawNeeded)
      target.drawFrame(timer.elapsed.milliseconds);

    return true;
  }

  /** @hidden */
  public prepareDecorations(plan: UpdatePlan, decorations: Decorations): void {
    this.sync.setValidDecorations();
    if (plan.wantDecorators) {
      const context = new DecorateContext(this, decorations);
      IModelApp.viewManager.callDecorators(context);
    }
  }

  /** @hidden */
  public decorate(context: DecorateContext): void {
    this.view.decorate(context);
    this.view.drawGrid(context);
    if (context.viewFlags.acsTriad)
      this.view.auxiliaryCoordinateSystem.display(context, (ACSDisplayOptions.CheckVisible | ACSDisplayOptions.Active));
  }

  /** @hidden */
  public requestScene(_plan: UpdatePlan): void { }

  /**
   * Read selected data about each pixel within a rectangular region of this Viewport.
   * @param rect The area of the viewport's contents to read. The origin specifies the upper-left corner. Must lie entirely within the viewport's dimensions.
   * @param selector Specifies which aspect(s) of data to read.
   * @returns a Pixel.Buffer object from which the selected data can be retrieved, or undefined in the viewport is not active, the rect is out of bounds, or some other error.
   */
  public readPixels(rect: ViewRect, selector: Pixel.Selector): Pixel.Buffer | undefined {
    const viewRect = this._viewFrustum.viewRect;
    if (!rect.isContained(viewRect))
      return undefined;

    return this.target.readPixels(rect, selector);
  }

  /**
   * Read the current image from this viewport from the rendering system. If a view rectangle outside the actual view is specified, the entire view is captured.
   * @param rect The area of the view to read. The origin of a viewRect must specify the upper left corner.
   * @param targetSize The size of the image to be returned. The size can be larger or smaller than the original view.
   */
  public readImage(rect: ViewRect = new ViewRect(0, 0, -1, -1), targetSize: Point2d = Point2d.createZero()): ImageBuffer | undefined {
    return this.target.readImage(rect, targetSize);
  }

  /** Get the point at the specified x and y location in the pixel buffer in npc coordinates */
  public getPixelDataNpcPoint(pixels: Pixel.Buffer, x: number, y: number, out?: Point3d): Point3d | undefined {
    const z = pixels.getPixel(x, y).distanceFraction;
    if (z <= 0.0)
      return undefined;

    const vf = this._viewFrustum;

    const result = undefined !== out ? out : new Point3d();
    const viewRect = vf.viewRect;
    result.x = (x + 0.5 - viewRect.left) / viewRect.width;
    result.y = 1.0 - (y + 0.5 - viewRect.top) / viewRect.height;
    if (vf.frustFraction < 1.0)
      result.z = z * vf.frustFraction / (1.0 + z * (vf.frustFraction - 1.0)); // correct to npc if camera on.
    else
      result.z = z;

    return result;
  }

  /** Get the point at the specified x and y location in the pixel buffer in world coordinates */
  public getPixelDataWorldPoint(pixels: Pixel.Buffer, x: number, y: number, out?: Point3d): Point3d | undefined {
    const npc = this.getPixelDataNpcPoint(pixels, x, y, out);
    if (undefined !== npc)
      this.npcToWorld(npc, npc);

    return npc;
  }

  /**
   * Find a point on geometry visible in this Viewport, within a radius of supplied pick point.
   * @param pickPoint Point to search about, in world coordinates
   * @param radius Radius, in pixels, of the circular area to search.
   * @param out Optional Point3d to hold the result. If undefined, a new Point3d is returned.
   * @returns The point, in world coordinates, on the element closest to `pickPoint`, or undefined if no elements within `radius`.
   */
  public pickNearestVisibleGeometry(pickPoint: Point3d, radius: number, out?: Point3d): Point3d | undefined {
    const picker = new ElementPicker();
    if (0 === picker.doPick(this, pickPoint, radius, new LocateOptions()))
      return undefined;

    const result = undefined !== out ? out : new Point3d();
    result.setFrom(picker.getHit(0)!.getPoint());
    return result;
  }
}

export class OffScreenViewport extends Viewport {
  public constructor(viewState: ViewState) {
    super(IModelApp.renderSystem.canvas, viewState, IModelApp.renderSystem.createOffscreenTarget(new ViewRect(0, 0, 1, 1)));
    this.sync.setValidDecorations();  // decorations are not incorporated offscreen
  }

  public get viewRect(): ViewRect { return this.target.viewRect; }

  public setRect(rect: ViewRect, temporary: boolean = false) {
    this.target.setViewRect(rect, temporary);
  }

  /** @hidden */
  public prepareDecorations(_plan: UpdatePlan, _decorations: Decorations): void { }

  /** @hidden */
  public decorate(_context: DecorateContext): void { }
}<|MERGE_RESOLUTION|>--- conflicted
+++ resolved
@@ -400,7 +400,7 @@
   /** adjust the aspect ratio of the view volume to match the aspect ratio of the window of this Viewport.
    *  modifies the point and vector given
    */
-  private adjustAspectRatio(origin: Point3d, delta: Vector3d) {
+  protected adjustAspectRatio(origin: Point3d, delta: Vector3d) {
     const windowAspect = this.viewRect.aspect * this.view.getAspectRatioSkew();
     const viewAspect = delta.x / delta.y;
 
@@ -1070,67 +1070,6 @@
     return view.lookAtUsingLensAngle(eye, target, view.getYVector(), lensAngle, frontDist, backDist);
   }
 
-<<<<<<< HEAD
-=======
-  /* Get the extents of this view, in ViewCoordinates, as a Range3d */
-  private getViewCorners(): Range3d {
-    const corners = this.viewCorners;
-    const viewRect = this.viewRect;
-    corners.high.x = viewRect.right;
-    corners.low.y = viewRect.bottom;    // y's are swapped on the screen!
-    corners.low.x = viewRect.left;
-    corners.high.y = viewRect.top;
-    corners.low.z = -32767;
-    corners.high.z = 32767;
-    return corners;
-  }
-
-  private calcNpcToView(): Map4d {
-    const corners = this.getViewCorners();
-    return Map4d.createBoxMap(NpcCorners[Npc._000], NpcCorners[Npc._111], corners.low, corners.high)!;
-  }
-
-  /** adjust the aspect ratio of the view volume to match the aspect ratio of the window of this Viewport.
-   *  modifies the point and vector given
-   */
-  protected adjustAspectRatio(origin: Point3d, delta: Vector3d) {
-    const windowAspect = this.viewRect.aspect * this.view.getAspectRatioSkew();
-    const viewAspect = delta.x / delta.y;
-
-    if (Math.abs(1.0 - (viewAspect / windowAspect)) < 1.0e-9)
-      return;
-
-    const oldDelta = delta.clone();
-    if (viewAspect > windowAspect)
-      delta.y = delta.x / windowAspect;
-    else
-      delta.x = delta.y * windowAspect;
-
-    const newOrigin = origin.clone();
-    this.toView(newOrigin);
-    newOrigin.x += ((oldDelta.x - delta.x) / 2.0);
-    newOrigin.y += ((oldDelta.y - delta.y) / 2.0);
-    this.fromView(newOrigin, origin);
-  }
-
-  /** Ensure the rotation matrix for this view is aligns the root z with the view out (i.e. a "2d view"). */
-  private alignWithRootZ() {
-    const zUp = Vector3d.unitZ();
-    if (zUp.isAlmostEqual(this.rotMatrix.rowZ()))
-      return;
-    const r = this.rotMatrix.transpose();
-    r.setColumn(2, zUp);
-    RotMatrix.createRigidFromRotMatrix(r, AxisOrder.ZXY, r);
-    r.transpose(this.rotMatrix);
-    this.view.setRotation(this.rotMatrix); // Don't let viewState and viewport rotation be different.
-  }
-
-  private readonly _viewRange: ViewRect = new ViewRect();
-
-  /** Get the rectangle of this Viewport in ViewCoordinates. */
-  public get viewRect(): ViewRect { this._viewRange.init(0, 0, this.canvas.clientWidth, this.canvas.clientHeight); return this._viewRange; }
-
->>>>>>> 067fc0a5
   /** True if an undoable viewing operation exists on the stack */
   public get isUndoPossible(): boolean { return 0 < this.backStack.length; }
 
