--- conflicted
+++ resolved
@@ -40,7 +40,6 @@
     "url": "http://www.bentley.com"
   },
   "peerDependencies": {
-<<<<<<< HEAD
     "@bentley/backend-itwin-client": "workspace:^",
     "@bentley/bentleyjs-core": "workspace:^",
     "@bentley/context-registry-client": "workspace:^",
@@ -49,23 +48,12 @@
     "@bentley/imodeljs-backend": "workspace:^",
     "@bentley/imodeljs-common": "workspace:^",
     "@bentley/rbac-client": "workspace:^"
-=======
-    "@bentley/backend-itwin-client": "^2.17.0-dev.17",
-    "@bentley/bentleyjs-core": "^2.17.0-dev.17",
-    "@bentley/context-registry-client": "^2.17.0-dev.17",
-    "@bentley/geometry-core": "^2.17.0-dev.17",
-    "@bentley/imodelhub-client": "^2.17.0-dev.17",
-    "@bentley/imodeljs-backend": "^2.17.0-dev.17",
-    "@bentley/imodeljs-common": "^2.17.0-dev.17",
-    "@bentley/rbac-client": "^2.17.0-dev.17"
->>>>>>> 545f6bef
   },
   "//devDependencies": [
     "NOTE: All peerDependencies should also be listed as devDependencies since peerDependencies are not considered by npm install",
     "NOTE: All tools used by scripts in this package must be listed as devDependencies"
   ],
   "devDependencies": {
-<<<<<<< HEAD
     "@bentley/backend-itwin-client": "workspace:*",
     "@bentley/bentleyjs-core": "workspace:*",
     "@bentley/build-tools": "workspace:*",
@@ -79,19 +67,6 @@
     "@bentley/itwin-client": "workspace:*",
     "@bentley/oidc-signin-tool": "workspace:*",
     "@bentley/rbac-client": "workspace:*",
-=======
-    "@bentley/backend-itwin-client": "2.17.0-dev.17",
-    "@bentley/bentleyjs-core": "2.17.0-dev.17",
-    "@bentley/build-tools": "2.17.0-dev.17",
-    "@bentley/config-loader": "2.17.0-dev.17",
-    "@bentley/eslint-plugin": "2.17.0-dev.17",
-    "@bentley/geometry-core": "2.17.0-dev.17",
-    "@bentley/imodeljs-backend": "2.17.0-dev.17",
-    "@bentley/imodeljs-common": "2.17.0-dev.17",
-    "@bentley/itwin-client": "2.17.0-dev.17",
-    "@bentley/oidc-signin-tool": "2.17.0-dev.17",
-    "@bentley/rbac-client": "2.17.0-dev.17",
->>>>>>> 545f6bef
     "@types/chai": "^4.1.4",
     "@types/mocha": "^8.2.2",
     "@types/node": "10.14.1",
