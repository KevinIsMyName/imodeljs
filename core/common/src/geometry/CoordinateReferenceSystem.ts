--- conflicted
+++ resolved
@@ -230,17 +230,12 @@
       data.ellipsoid = this.ellipsoid.toJSON();
 
     data.unit = this.unit;
-<<<<<<< HEAD
     if (this.projection)
       data.projection = this.projection.toJSON();
 
     if (this.extent)
       data.extent = this.extent.toJSON();
 
-=======
-    data.projection = this.projection ? this.projection.toJSON() : undefined;
-    data.extent = this.extent ? this.extent.toJSON() : undefined;
->>>>>>> ba767253
     return data;
   }
 
@@ -408,16 +403,12 @@
     return data;
   }
 
-<<<<<<< HEAD
-  /** Compares two Geographic CRS for exact equality, comparing both mathematical and descriptive properties.
-   * @public
-   */
-=======
   /** Compares two Geographic CRS. It is a strict compare operation not an equivalence test.
    * It takes into account descriptive properties not only mathematical definition properties.
    * It is useful for tests purposes only.
-   *  @internal */
->>>>>>> ba767253
+  /** Compares two Geographic CRS for exact equality, comparing both mathematical and descriptive properties.
+   * @public
+   */
   public equals(other: GeographicCRS): boolean {
     if ((this.horizontalCRS === undefined) !== (other.horizontalCRS === undefined))
       return false;
