--- conflicted
+++ resolved
@@ -195,15 +195,15 @@
 /** A Texture for rendering */
 export abstract class RenderTexture implements IDisposable {
   public readonly key: string | undefined;
-  public readonly isGlyph: boolean;
-  public readonly isTileSection: boolean;
-  public readonly isSkyBox: boolean;
+  public readonly type: RenderTexture.Type;
+
+  public get isTileSection(): boolean { return RenderTexture.Type.TileSection === this.type; }
+  public get isGlyph(): boolean { return RenderTexture.Type.Glyph === this.type; }
+  public get isSkyBox(): boolean { return RenderTexture.Type.SkyBox === this.type; }
 
   protected constructor(params: RenderTexture.Params) {
     this.key = params.key;
-    this.isGlyph = params.isGlyph;
-    this.isTileSection = params.isTileSection;
-    this.isSkyBox = params.isSkyBox;
+    this.type = params.type;
   }
 
   public abstract dispose(): void;
@@ -214,34 +214,22 @@
     Normal,
     Glyph,
     TileSection,
+    SkyBox,
     // ###TODO? RGBE
   }
 
   export class Params {
     public readonly key?: string; // The ID of a persistent texture, the name of a named texture, or undefined for an unnamed texture.
-<<<<<<< HEAD
     public readonly type: Type = Type.Normal;
 
     public constructor(key?: string, type: Type = Type.Normal) {
       this.key = key;
       this.type = type;
-=======
-    public readonly isTileSection: boolean;
-    public readonly isGlyph: boolean;
-    public readonly isRGBE: boolean;
-    public readonly isSkyBox: boolean;
-
-    public constructor(key?: string, isTileSection: boolean = false, isGlyph: boolean = false, isRGBE: boolean = false, isSkyBox = false) {
-      this.key = key;
-      this.isTileSection = isTileSection;
-      this.isGlyph = isGlyph;
-      this.isRGBE = isRGBE;
-      this.isSkyBox = isSkyBox;
->>>>>>> c4d383c1
     }
 
     public get isTileSection(): boolean { return Type.TileSection === this.type; }
     public get isGlyph(): boolean { return Type.Glyph === this.type; }
+    public get isSkyBox(): boolean { return Type.SkyBox === this.type; }
 
     /** Obtain a RenderTexture params object with default values. */
     public static readonly defaults = new Params();
