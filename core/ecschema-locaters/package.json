--- conflicted
+++ resolved
@@ -31,15 +31,9 @@
     "url": "http://www.bentley.com"
   },
   "devDependencies": {
-<<<<<<< HEAD
     "@bentley/build-tools": "workspace:*",
     "@bentley/ecschema-metadata": "workspace:*",
     "@bentley/eslint-plugin": "workspace:*",
-=======
-    "@bentley/build-tools": "2.17.0-dev.17",
-    "@bentley/ecschema-metadata": "2.17.0-dev.17",
-    "@bentley/eslint-plugin": "2.17.0-dev.17",
->>>>>>> 545f6bef
     "@types/chai": "^4.1.4",
     "@types/chai-as-promised": "^7",
     "@types/glob": "^5.0.35",
@@ -60,11 +54,7 @@
     "glob": "^7.1.2"
   },
   "peerDependencies": {
-<<<<<<< HEAD
     "@bentley/ecschema-metadata": "workspace:^"
-=======
-    "@bentley/ecschema-metadata": "^2.17.0-dev.17"
->>>>>>> 545f6bef
   },
   "nyc": {
     "extends": "./node_modules/@bentley/build-tools/.nycrc",
