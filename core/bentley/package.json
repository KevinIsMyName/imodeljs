--- conflicted
+++ resolved
@@ -1,10 +1,6 @@
 {
   "name": "@bentley/bentleyjs-core",
-<<<<<<< HEAD
-  "version": "0.191.0-dev.8",
-=======
   "version": "0.191.0-dev.9",
->>>>>>> 16a7b892
   "description": "Bentley JavaScript core components",
   "main": "lib/bentleyjs-core.js",
   "typings": "lib/bentleyjs-core",
@@ -43,13 +39,8 @@
   },
   "dependencies": {},
   "devDependencies": {
-<<<<<<< HEAD
-    "@bentley/build-tools": "0.191.0-dev.8",
-    "@bentley/webpack-tools": "0.191.0-dev.8",
-=======
     "@bentley/build-tools": "0.191.0-dev.9",
     "@bentley/webpack-tools": "0.191.0-dev.9",
->>>>>>> 16a7b892
     "@types/chai": "^4.1.4",
     "@types/mocha": "^5.2.5",
     "@types/node": "10.14.1",
