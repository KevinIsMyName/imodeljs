--- conflicted
+++ resolved
@@ -63,14 +63,9 @@
     "xmlhttprequest": "^1.8.0"
   },
   "peerDependencies": {
-<<<<<<< HEAD
-    "@bentley/bentleyjs-core": "^2.16.0-dev.1",
-    "@bentley/imodeljs-i18n": "^2.16.0-dev.1",
-    "@bentley/imodeljs-quantity": "^2.16.0-dev.1"
-=======
     "@bentley/bentleyjs-core": "^2.16.0-dev.5",
-    "@bentley/imodeljs-i18n": "^2.16.0-dev.5"
->>>>>>> 38546de1
+    "@bentley/imodeljs-i18n": "^2.16.0-dev.5",
+    "@bentley/imodeljs-quantity": "^2.16.0-dev.5"
   },
   "dependencies": {
     "almost-equal": "^1.1.0"
