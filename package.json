--- conflicted
+++ resolved
@@ -43,12 +43,8 @@
     "docs": "node node_modules/@bentley/bentleyjs-tools/scripts/docs.js --baseUrl=source/test/node_modules --includes=source/test/lib/extract --out=source/test/lib/docs --json=source/test/lib/docs/json/file.json",
     "extract": "node node_modules/@bentley/bentleyjs-tools/scripts/extract.js --extractFrom=source/test --out=source/test/lib/extract",
     "test": "cd source/test && npm run test",
-<<<<<<< HEAD
-    "testbed": "cd source/testbed && npm run test"
-=======
     "test:tsnode": "node node_modules/@bentley/bentleyjs-tools/scripts/test-tsnode --packageRoot \"./\" --testDir=\"./source/test\" --tscPaths",
     "cover": "nyc npm run test:tsnode"
->>>>>>> 81d3b0c4
   },
   "keywords": [
     "Bentley",
