--- conflicted
+++ resolved
@@ -16,14 +16,9 @@
   "dependencies": {
     "@bentley/bentleyjs-core": "^7.0.0",
     "@bentley/geometry-core": "^4.3.1",
-<<<<<<< HEAD
     "@bentley/imodeljs-clients": "^3.0.3",
-    "@bentley/imodeljs-electronaddon": "~8.1.0",
-=======
-    "@bentley/imodeljs-clients": "^3.0.2",
     "@bentley/imodeljs-electronaddon": "~10.0.0",
     "@bentley/imodeljs-nodeaddonapi": "~10.0.0",
->>>>>>> b357bb5b
     "body-parser": "^1.18.2",
     "chai": "^4.1.2",
     "commander": "^2.14.1",
