--- conflicted
+++ resolved
@@ -1,569 +1,563 @@
-/*---------------------------------------------------------------------------------------------
-|  $Copyright: (c) 2018 Bentley Systems, Incorporated. All rights reserved. $
-*--------------------------------------------------------------------------------------------*/
-
-import ECClass, { StructClass } from "./Class";
-import CustomAttributeClass from "./CustomAttributeClass";
-import Mixin from "./Mixin";
-import EntityClass from "./EntityClass";
-import RelationshipClass from "./RelationshipClass";
-import SchemaItem from "./SchemaItem";
-import Enumeration from "./Enumeration";
-import KindOfQuantity from "./KindOfQuantity";
-import Unit from "./Unit";
-import PropertyCategory from "./PropertyCategory";
-import SchemaReadHelper from "../Deserialization/Helper";
-import { SchemaKey, ECClassModifier, PrimitiveType, ECVersion } from "../ECObjects";
-import { ECObjectsError, ECObjectsStatus } from "../Exception";
-import { CustomAttributeContainerProps, CustomAttributeSet } from "./CustomAttribute";
-import { SchemaContext } from "../Context";
-import UnitSystem from "./UnitSystem";
-import Phenomenon from "./Phenomenon";
-import Format from "./Format";
-import Constant from "./Constant";
-import InvertedUnit from "./InvertedUnit";
-import KindOfQuantityEC32 from "./KindOfQuantityEC32";
-
-const SCHEMAURL3_1 = "https://dev.bentley.com/json_schemas/ec/31/draft-01/ecschema";
-const SCHEMAURL3_2 = "https://dev.bentley.com/json_schemas/ec/32/draft-01/ecschema";
-
-/**
- *
- */
-export default class Schema implements CustomAttributeContainerProps {
-  private _context?: SchemaContext;
-  protected _schemaKey?: SchemaKey;
-  protected _alias?: string;
-  protected _label?: string;
-  protected _description?: string;
-  protected _customAttributes?: CustomAttributeSet;
-  public readonly references: Schema[];
-  private readonly _items: SchemaItem[];
-  public static ec32: boolean = false; // use EC3.1 for now
-  /**
-   * Constructs an empty Schema with the given name and version, (optionally) in a given context.
-   * @param name The schema's name
-   * @param readVersion The integer read (major) version of the schema
-   * @param writeVersion The integer write version of the schema
-   * @param minorVersion The integer minor version of the schema
-   * @param context The SchemaContext that will control the lifetime of the schema
-   */
-  constructor(name: string, readVersion: number, writeVersion: number, minorVersion: number, context?: SchemaContext);
-  /**
-   * Constructs an empty Schema with the given key, (optionally) in a given context.
-   * @param key A SchemaKey that uniquely identifies the schema
-   * @param context The SchemaContext that will control the lifetime of the schema.
-   */
-  constructor(key: SchemaKey, context?: SchemaContext);  // tslint:disable-line:unified-signatures
-  /**
-   * Constructs an empty Schema (without a SchemaKey).
-   * This should only be used when the schema name and version will be deserialized (via `fromJson()`) immediately after this Schema is instantiated.
-   * @hidden
-   */
-  constructor();
-  constructor(nameOrKey?: SchemaKey | string, readVerOrCtx?: SchemaContext | number, writeVer?: number, minorVer?: number, otherCtx?: SchemaContext) {
-    this._schemaKey = (typeof(nameOrKey) === "string") ? new SchemaKey(nameOrKey, new ECVersion(readVerOrCtx as number, writeVer, minorVer)) : nameOrKey;
-    this._context = (typeof(readVerOrCtx) === "number") ? otherCtx : readVerOrCtx;
-    this.references = [];
-    this._items = [];
-  }
-
-  get schemaKey() {
-    if (undefined === this._schemaKey)
-      throw new ECObjectsError(ECObjectsStatus.InvalidECJson, `An ECSchema is missing the required 'name' attribute.`);
-    return this._schemaKey;
-  }
-
-  get name() { return this.schemaKey.name; }
-
-  get readVersion() { return this.schemaKey.readVersion; }
-
-  get writeVersion() { return this.schemaKey.writeVersion; }
-
-  get minorVersion() { return this.schemaKey.minorVersion; }
-
-  get alias() {return this._alias; }
-  get label() {return this._label; }
-  get description() {return this._description; }
-
-  get customAttributes(): CustomAttributeSet | undefined { return this._customAttributes; }
-
-  /**
-   * Creates a EntityClass with the provided name in this schema.
-   * @param name
-   * @param modifier
-   */
-  protected async createEntityClass(name: string, modifier?: ECClassModifier): Promise<EntityClass> {
-     return this.createClass<EntityClass>(EntityClass, name, modifier);
-  }
-
-  protected createEntityClassSync(name: string, modifier?: ECClassModifier): EntityClass {
-     return this.createClass<EntityClass>(EntityClass, name, modifier);
-  }
-
-  /**
-   * Creates a Mixin with the provided name in this schema.
-   * @param name
-   */
-  protected async createMixinClass(name: string): Promise<Mixin> { return this.createClass<Mixin>(Mixin, name); }
-  protected createMixinClassSync(name: string): Mixin { return this.createClass<Mixin>(Mixin, name); }
-
-  /**
-   * Creates a StructClass with the provided name in this schema.
-   * @param name
-   * @param modifier
-   */
-  protected async createStructClass(name: string, modifier?: ECClassModifier): Promise<StructClass> {
-    return this.createClass<StructClass>(StructClass, name, modifier);
-  }
-
-  protected createStructClassSync(name: string, modifier?: ECClassModifier): StructClass {
-    return this.createClass<StructClass>(StructClass, name, modifier);
-  }
-
-  /**
-   * Creates a CustomAttributeClass with the provided name in this schema.
-   * @param name
-   * @param modifier
-   */
-  protected async createCustomAttributeClass(name: string, modifier?: ECClassModifier): Promise<CustomAttributeClass> {
-    return this.createClass<CustomAttributeClass>(CustomAttributeClass, name, modifier);
-  }
-
-  protected createCustomAttributeClassSync(name: string, modifier?: ECClassModifier): CustomAttributeClass {
-    return this.createClass<CustomAttributeClass>(CustomAttributeClass, name, modifier);
-  }
-
-  /**
-   * Creates a RelationshipClass with the provided name in this schema.
-   * @param name
-   * @param modifier
-   */
-  protected async createRelationshipClass(name: string, modifier?: ECClassModifier): Promise<RelationshipClass> {
-    return this.createRelationshipClassSync(name, modifier);
-  }
-
-  protected createRelationshipClassSync(name: string, modifier?: ECClassModifier): RelationshipClass {
-    return this.createClass<RelationshipClass>(RelationshipClass, name, modifier);
-  }
-
-  /**
-   * Creates an Enumeration with the provided name in this schema.
-   * @param name
-   */
-  protected async createEnumeration(name: string, primitiveType?: PrimitiveType.Integer | PrimitiveType.String): Promise<Enumeration> {
-    return this.createEnumerationSync(name, primitiveType);
-  }
-
-  protected createEnumerationSync(name: string, primitiveType?: PrimitiveType.Integer | PrimitiveType.String): Enumeration {
-    const item = new Enumeration(this, name, primitiveType);
-    this.addItem(item);
-    return item;
-  }
-
-  /**
-   * Creates an KindOfQuantity with the provided name in this schema.
-   * @param name
-   */
- protected async createKindOfQuantity(name: string): Promise<KindOfQuantity> {
-    if (!Schema.ec32) // use EC3.1
-      return this.createItem<KindOfQuantity>(KindOfQuantity, name);
-    return (this.createItem<KindOfQuantityEC32>(KindOfQuantityEC32, name) as any) as KindOfQuantity;
-  }
-
-  protected createKindOfQuantitySync(name: string): KindOfQuantity {
-    if (!Schema.ec32) // use EC3.1
-      return this.createItem<KindOfQuantity>(KindOfQuantity, name);
-    return (this.createItem<KindOfQuantityEC32>(KindOfQuantityEC32, name) as any) as KindOfQuantity;
-  }
-
-  /**
-   * Creates a Constant with the provided name in this schema.
-   * @param name
-   */
-  protected async createConstant(name: string): Promise<Constant> {
-    return this.createItem<Constant>(Constant, name);
-  }
-
-  protected createConstantSync(name: string): Constant {
-    return this.createItem<Constant>(Constant, name);
-  }
-
-  /**
-   * Creates a Inverted Unit with the provided name in this schema.
-   * @param name
-   */
-  protected async createInvertedUnit(name: string): Promise<InvertedUnit> {
-    return this.createItem<InvertedUnit>(InvertedUnit, name);
-  }
-
-  protected createInvertedUnitSync(name: string): InvertedUnit {
-    return this.createItem<InvertedUnit>(InvertedUnit, name);
-  }
-
-  /**
-   * Creates an Format with the provided name in this schema.
-   * @param name
-   */
-  protected async createFormat(name: string): Promise<Format> {
-    return this.createItem<Format>(Format, name);
-  }
-
-  protected createFormatSync(name: string): Format {
-    return this.createItem<Format>(Format, name);
-  }
-
-  /**
-   * Creates a UnitSystem with the provided name in this schema.
-   * @param name
-   */
-  protected async createUnitSystem(name: string): Promise<UnitSystem> {
-    return this.createItem<UnitSystem>(UnitSystem, name);
-  }
-
-  protected createUnitSystemSync(name: string): UnitSystem {
-    return this.createItem<UnitSystem>(UnitSystem, name);
-  }
-
-  /**
-   * Creates a Phenomenon with the provided name in this schema.
-   * @param name
-   */
-  protected async createPhenomenon(name: string): Promise<Phenomenon> {
-    return this.createItem<Phenomenon>(Phenomenon, name);
-  }
-
-  protected createPhenomenonSync(name: string): Phenomenon {
-    return this.createItem<Phenomenon>(Phenomenon, name);
-  }
-
-  /**
-   * Creates a Unit with the provided name in this schema.
-   * @param name
-   */
-  protected async createUnit(name: string): Promise<Unit> {
-    return this.createItem<Unit>(Unit, name);
-  }
-
-  protected createUnitSync(name: string): Unit {
-    return this.createItem<Unit>(Unit, name);
-  }
-
-  /**
-   * Creates an PropertyCategory with the provided name in this schema.
-   * @param name
-   */
-  protected async createPropertyCategory(name: string): Promise<PropertyCategory> {
-    return this.createItem<PropertyCategory>(PropertyCategory, name);
-  }
-
-  protected createPropertyCategorySync(name: string): PropertyCategory {
-    return this.createItem<PropertyCategory>(PropertyCategory, name);
-  }
-
-  // This method is private at the moment, but there is really no reason it can't be public... Need to make sure this is the way we want to handle this
-  private createClass<T extends ECClass>(type: (new (schema: Schema, name: string, modifier?: ECClassModifier) => T), name: string, modifier?: ECClassModifier): T {
-    const item = new type(this, name, modifier);
-    this.addItem(item);
-    return item;
-  }
-
-  // This method is private at the moment, but there is really no reason it can't be public... Need to make sure this is the way we want to handle this
-  private createItem<T extends SchemaItem>(type: (new (schema: Schema, name: string) => T), name: string): T {
-    const item = new type(this, name);
-    this.addItem(item);
-    return item;
-  }
-
-  private getLocalItem(name: string): SchemaItem| undefined {
-    // Case-insensitive search
-    return this._items.find((item) => item.name.toLowerCase() === name.toLowerCase());
-  }
-
-  /**
-   * Attempts to find a schema item with a name matching, case-insensitive, the provided name. It will look for the schema item in the context of this schema.
-   * If the name is a full name, it will search in the reference schema matching the name.
-   * @param name The name of the schema item to search for.
-   */
-  public async getItem<T extends SchemaItem>(name: string, includeReference?: boolean): Promise<T | undefined> {
-    const [schemaName, itemName] = SchemaItem.parseFullName(name);
-
-    let foundItem;
-    if (!schemaName || schemaName.toLowerCase() === this.name.toLowerCase()) {
-      // Case-insensitive search
-      foundItem = this.getLocalItem(itemName);
-      if (!foundItem && this._context) {
-        // this._context.
-      }
-
-    } else if (includeReference) {
-      const refSchema = await this.getReference(schemaName);
-      if (!refSchema)
-        return undefined;
-
-      // Since we are only passing the itemName to the reference schema it will not check its own referenced schemas.
-      foundItem = refSchema.getItem<T>(itemName, includeReference);
-    }
-
-    return Promise.resolve(foundItem ? foundItem as T : foundItem);
-  }
-
-  /**
-   * Attempts to find a schema item with a name matching, case-insensitive, the provided name. It will look for the schema item in the context of this schema.
-   * If the name is a full name, it will search in the reference schema matching the name.
-   * @param name The name of the schema item to search for.
-   */
-  public getItemSync<T extends SchemaItem>(name: string, includeReference?: boolean): T | undefined {
-    const [schemaName, itemName] = SchemaItem.parseFullName(name);
-
-    let foundItem;
-    if (!schemaName || schemaName.toLowerCase() === this.name.toLowerCase()) {
-      // Case-insensitive search
-      foundItem = this.getLocalItem(itemName);
-      if (!foundItem && this._context) {
-        // this._context.
-      }
-
-    } else if (includeReference) {
-      const refSchema = this.getReferenceSync(schemaName);
-      if (!refSchema)
-        return undefined;
-
-      // Since we are only passing the itemName to the reference schema it will not check its own referenced schemas.
-      foundItem = refSchema.getItemSync<T>(itemName, includeReference);
-    }
-
-    return foundItem ? foundItem as T : foundItem;
-  }
-
-  /**
-   *
-   * @param item
-   */
-  protected async addItem<T extends SchemaItem>(item: T): Promise<void> {
-    if (undefined !== this.getLocalItem(item.name))
-      throw new ECObjectsError(ECObjectsStatus.DuplicateItem, `The SchemaItem ${item.name} cannot be added to the schema ${this.name} because it already exists`);
-
-    this._items.push(item);
-    return Promise.resolve();
-  }
-
-  protected addItemSync<T extends SchemaItem>(item: T): void {
-    if (undefined !== this.getLocalItem(item.name))
-      throw new ECObjectsError(ECObjectsStatus.DuplicateItem, `The SchemaItem ${item.name} cannot be added to the schema ${this.name} because it already exists`);
-
-    this._items.push(item);
-  }
-
-  /**
-   * Searches the current schema for a class with a name matching, case-insensitive, the provided name.
-   * @param name The name of the class to return.
-   */
-  public getClass<T extends ECClass>(name: string): Promise<T | undefined> { return this.getItem<T>(name); }
-
-  /**
-   * Searches the current schema for a class with a name matching, case-insensitive, the provided name.
-   * @param name The name of the class to return.
-   */
-  public getClassSync<T extends ECClass>(name: string): T | undefined { return this.getItemSync<T>(name); }
-
-  /**
-   *
-   */
-  public getItems<T extends SchemaItem>(): T[] {
-    if (!this._items)
-      return [];
-
-    return this._items as T[];
-  }
-
-  /**
-   *
-   */
-  public getClasses(): ECClass[] {
-    if (!this._items)
-      return [];
-
-    const classList = this._items.filter((item) => item instanceof ECClass);
-
-    if (!classList)
-      return [];
-
-    return classList as ECClass[];
-  }
-
-  /**
-   *
-   * @param refSchema
-   */
-  protected async addReference(refSchema: Schema): Promise<void> {
-    // TODO validation of reference schema. For now just adding
-    this.addReferenceSync(refSchema);
-  }
-
-  protected addReferenceSync(refSchema: Schema): void {
-    this.references.push(refSchema);
-  }
-
-  public async getReference<T extends Schema>(refSchemaName: string): Promise<T | undefined> {
-    if (this.references.length === 0)
-      return undefined;
-
-    return this.references.find((ref) => ref.name.toLowerCase() === refSchemaName.toLowerCase()) as T;
-  }
-
-  public getReferenceSync<T extends Schema>(refSchemaName: string): T | undefined {
-    if (this.references.length === 0)
-      return undefined;
-
-    return this.references.find((ref) => ref.name.toLowerCase() === refSchemaName.toLowerCase()) as T;
-  }
-
-  /**
-   *
-   * @param jsonObj
-   */
-  public async fromJson(jsonObj: any): Promise<void> {
-    this.schemaFromJson(jsonObj);
-  }
-
-  /**
-   *
-   * @param jsonObj
-   */
-  public fromJsonSync(jsonObj: any): void {
-    this.schemaFromJson(jsonObj);
-  }
-
-  /**
-   *
-   * @param jsonObj
-   */
-  public schemaFromJson(jsonObj: any) {
-<<<<<<< HEAD
-    if (SCHEMAURL3_2 !== jsonObj.$schema) {
-      throw new ECObjectsError(ECObjectsStatus.MissingSchemaUrl, "Schema namespace '$(jsonObj.$schema)' is not supported.");
-    }
-=======
-    if (Schema.ec32 && SCHEMAURL3_2 !== jsonObj.$schema)
-      throw new ECObjectsError(ECObjectsStatus.MissingSchemaUrl);
-    else if (!Schema.ec32 && SCHEMAURL3_1 !== jsonObj.$schema)
-      throw new ECObjectsError(ECObjectsStatus.MissingSchemaUrl);
->>>>>>> c267775c
-
-    if (!this._schemaKey) {
-      if (undefined === jsonObj.name)
-        throw new ECObjectsError(ECObjectsStatus.InvalidECJson, `An ECSchema is missing the required 'name' attribute.`);
-
-      if (typeof(jsonObj.name) !== "string")
-        throw new ECObjectsError(ECObjectsStatus.InvalidECJson, `An ECSchema has an invalid 'name' attribute. It should be of type 'string'.`);
-
-      const schemaName = jsonObj.name;
-
-      if (undefined === jsonObj.version)
-        throw new ECObjectsError(ECObjectsStatus.InvalidECJson, `The ECSchema ${schemaName} is missing the required 'version' attribute.`);
-
-      if (typeof(jsonObj.version) !== "string")
-        throw new ECObjectsError(ECObjectsStatus.InvalidECJson, `The ECSchema ${schemaName} has an invalid 'version' attribute. It should be of type 'string'.`);
-
-      const version = ECVersion.fromString(jsonObj.version);
-      this._schemaKey = new SchemaKey(schemaName, version);
-    } else {
-      if (undefined !== jsonObj.name) {
-        if (typeof(jsonObj.name) !== "string")
-          throw new ECObjectsError(ECObjectsStatus.InvalidECJson, `The ECSchema ${this.name} has an invalid 'name' attribute. It should be of type 'string'.`);
-
-        if (jsonObj.name.toLowerCase() !== this.name.toLowerCase())
-          throw new ECObjectsError(ECObjectsStatus.InvalidECJson, ``);
-      }
-
-      if (undefined !== jsonObj.version) {
-        if (typeof(jsonObj.version) !== "string")
-          throw new ECObjectsError(ECObjectsStatus.InvalidECJson, `The ECSchema ${this.name} has an invalid 'version' attribute. It should be of type 'string'.`);
-
-        if (jsonObj.version !== this.schemaKey.version.toString())
-          throw new ECObjectsError(ECObjectsStatus.InvalidECJson, ``);
-      }
-    }
-
-    if (undefined !== jsonObj.alias) {
-      if (typeof(jsonObj.alias) !== "string")
-        throw new ECObjectsError(ECObjectsStatus.InvalidECJson, `The ECSchema ${this.name} has an invalid 'alias' attribute. It should be of type 'string'.`);
-      this._alias = jsonObj.alias;
-    }
-
-    if (undefined !== jsonObj.label) {
-      if (typeof(jsonObj.label) !== "string")
-        throw new ECObjectsError(ECObjectsStatus.InvalidECJson, `The ECSchema ${this.name} has an invalid 'label' attribute. It should be of type 'string'.`);
-      this._label = jsonObj.label;
-    }
-
-    if (undefined !== jsonObj.description) {
-      if (typeof(jsonObj.description) !== "string")
-        throw new ECObjectsError(ECObjectsStatus.InvalidECJson, `The ECSchema ${this.name} has an invalid 'description' attribute. It should be of type 'string'.`);
-      this._description = jsonObj.description;
-    }
-  }
-
-  /////////////////////////
-  //// Static Methods /////
-  /////////////////////////
-
-  public static async fromJson(jsonObj: object | string, context?: SchemaContext): Promise<Schema> {
-    let schema: Schema = new Schema();
-
-    const reader = new SchemaReadHelper(context);
-    schema = await reader.readSchema(schema, jsonObj);
-
-    return schema;
-  }
-
-  public static fromJsonSync(jsonObj: object | string, context?: SchemaContext): Schema {
-    let schema: Schema = new Schema();
-
-    const reader = new SchemaReadHelper(context);
-    schema = reader.readSchemaSync(schema, jsonObj);
-
-    return schema;
-  }
-}
-
-/** @hidden
- * Hackish approach that works like a "friend class" so we can access protected members without making them public.
- * We cannot put this into Helper.ts and make it non-export, because we are importing Helper.ts from this file, and the circular import
- * would prevent this class from extending Schema.
- */
-export abstract class MutableSchema extends Schema {
-  public abstract async createEntityClass(name: string, modifier?: ECClassModifier): Promise<EntityClass>;
-  public abstract createEntityClassSync(name: string, modifier?: ECClassModifier): EntityClass;
-  public abstract async createMixinClass(name: string): Promise<Mixin>;
-  public abstract createMixinClassSync(name: string): Mixin;
-  public abstract async createStructClass(name: string, modifier?: ECClassModifier): Promise<StructClass>;
-  public abstract createStructClassSync(name: string, modifier?: ECClassModifier): StructClass;
-  public abstract async createCustomAttributeClass(name: string, modifier?: ECClassModifier): Promise<CustomAttributeClass>;
-  public abstract createCustomAttributeClassSync(name: string, modifier?: ECClassModifier): CustomAttributeClass;
-  public abstract async createRelationshipClass(name: string, modifier?: ECClassModifier): Promise<RelationshipClass>;
-  public abstract createRelationshipClassSync(name: string, modifier?: ECClassModifier): RelationshipClass;
-  public abstract async createEnumeration(name: string, primitiveType?: PrimitiveType.Integer | PrimitiveType.String): Promise<Enumeration>;
-  public abstract createEnumerationSync(name: string, primitiveType?: PrimitiveType.Integer | PrimitiveType.String): Enumeration;
-  public abstract async createKindOfQuantity(name: string): Promise<KindOfQuantity>;
-  public abstract createKindOfQuantitySync(name: string): KindOfQuantity;
-  public abstract async createUnit(name: string): Promise<Unit>;
-  public abstract createUnitSync(name: string): Unit;
-  public abstract async createConstant(name: string): Promise<Constant>;
-  public abstract createConstantSync(name: string): Constant;
-  public abstract async createInvertedUnit(name: string): Promise<InvertedUnit>;
-  public abstract createInvertedUnitSync(name: string): InvertedUnit;
-  public abstract async createPhenomenon(name: string): Promise<Phenomenon>;
-  public abstract createPhenomenonSync(name: string): Phenomenon;
-  public abstract async createFormat(name: string): Promise<Format>;
-  public abstract createFormatSync(name: string): Format;
-  public abstract async createUnitSystem(name: string): Promise<UnitSystem>;
-  public abstract createUnitSystemSync(name: string): UnitSystem;
-  public abstract async createPropertyCategory(name: string): Promise<PropertyCategory>;
-  public abstract createPropertyCategorySync(name: string): PropertyCategory;
-  public abstract async addItem<T extends SchemaItem>(item: T): Promise<void>;
-  public abstract addItemSync<T extends SchemaItem>(item: T): void;
-  public abstract async addReference(refSchema: Schema): Promise<void>;
-  public abstract addReferenceSync(refSchema: Schema): void;
-}
+/*---------------------------------------------------------------------------------------------
+|  $Copyright: (c) 2018 Bentley Systems, Incorporated. All rights reserved. $
+*--------------------------------------------------------------------------------------------*/
+
+import ECClass, { StructClass } from "./Class";
+import CustomAttributeClass from "./CustomAttributeClass";
+import Mixin from "./Mixin";
+import EntityClass from "./EntityClass";
+import RelationshipClass from "./RelationshipClass";
+import SchemaItem from "./SchemaItem";
+import Enumeration from "./Enumeration";
+import KindOfQuantity from "./KindOfQuantity";
+import Unit from "./Unit";
+import PropertyCategory from "./PropertyCategory";
+import SchemaReadHelper from "../Deserialization/Helper";
+import { SchemaKey, ECClassModifier, PrimitiveType, ECVersion } from "../ECObjects";
+import { ECObjectsError, ECObjectsStatus } from "../Exception";
+import { CustomAttributeContainerProps, CustomAttributeSet } from "./CustomAttribute";
+import { SchemaContext } from "../Context";
+import UnitSystem from "./UnitSystem";
+import Phenomenon from "./Phenomenon";
+import Format from "./Format";
+import Constant from "./Constant";
+import InvertedUnit from "./InvertedUnit";
+import KindOfQuantityEC32 from "./KindOfQuantityEC32";
+
+const SCHEMAURL3_1 = "https://dev.bentley.com/json_schemas/ec/31/draft-01/ecschema";
+const SCHEMAURL3_2 = "https://dev.bentley.com/json_schemas/ec/32/draft-01/ecschema";
+
+/**
+ *
+ */
+export default class Schema implements CustomAttributeContainerProps {
+  private _context?: SchemaContext;
+  protected _schemaKey?: SchemaKey;
+  protected _alias?: string;
+  protected _label?: string;
+  protected _description?: string;
+  protected _customAttributes?: CustomAttributeSet;
+  public readonly references: Schema[];
+  private readonly _items: SchemaItem[];
+  public static ec32: boolean = false; // use EC3.1 for now
+  /**
+   * Constructs an empty Schema with the given name and version, (optionally) in a given context.
+   * @param name The schema's name
+   * @param readVersion The integer read (major) version of the schema
+   * @param writeVersion The integer write version of the schema
+   * @param minorVersion The integer minor version of the schema
+   * @param context The SchemaContext that will control the lifetime of the schema
+   */
+  constructor(name: string, readVersion: number, writeVersion: number, minorVersion: number, context?: SchemaContext);
+  /**
+   * Constructs an empty Schema with the given key, (optionally) in a given context.
+   * @param key A SchemaKey that uniquely identifies the schema
+   * @param context The SchemaContext that will control the lifetime of the schema.
+   */
+  constructor(key: SchemaKey, context?: SchemaContext);  // tslint:disable-line:unified-signatures
+  /**
+   * Constructs an empty Schema (without a SchemaKey).
+   * This should only be used when the schema name and version will be deserialized (via `fromJson()`) immediately after this Schema is instantiated.
+   * @hidden
+   */
+  constructor();
+  constructor(nameOrKey?: SchemaKey | string, readVerOrCtx?: SchemaContext | number, writeVer?: number, minorVer?: number, otherCtx?: SchemaContext) {
+    this._schemaKey = (typeof(nameOrKey) === "string") ? new SchemaKey(nameOrKey, new ECVersion(readVerOrCtx as number, writeVer, minorVer)) : nameOrKey;
+    this._context = (typeof(readVerOrCtx) === "number") ? otherCtx : readVerOrCtx;
+    this.references = [];
+    this._items = [];
+  }
+
+  get schemaKey() {
+    if (undefined === this._schemaKey)
+      throw new ECObjectsError(ECObjectsStatus.InvalidECJson, `An ECSchema is missing the required 'name' attribute.`);
+    return this._schemaKey;
+  }
+
+  get name() { return this.schemaKey.name; }
+
+  get readVersion() { return this.schemaKey.readVersion; }
+
+  get writeVersion() { return this.schemaKey.writeVersion; }
+
+  get minorVersion() { return this.schemaKey.minorVersion; }
+
+  get alias() {return this._alias; }
+  get label() {return this._label; }
+  get description() {return this._description; }
+
+  get customAttributes(): CustomAttributeSet | undefined { return this._customAttributes; }
+
+  /**
+   * Creates a EntityClass with the provided name in this schema.
+   * @param name
+   * @param modifier
+   */
+  protected async createEntityClass(name: string, modifier?: ECClassModifier): Promise<EntityClass> {
+     return this.createClass<EntityClass>(EntityClass, name, modifier);
+  }
+
+  protected createEntityClassSync(name: string, modifier?: ECClassModifier): EntityClass {
+     return this.createClass<EntityClass>(EntityClass, name, modifier);
+  }
+
+  /**
+   * Creates a Mixin with the provided name in this schema.
+   * @param name
+   */
+  protected async createMixinClass(name: string): Promise<Mixin> { return this.createClass<Mixin>(Mixin, name); }
+  protected createMixinClassSync(name: string): Mixin { return this.createClass<Mixin>(Mixin, name); }
+
+  /**
+   * Creates a StructClass with the provided name in this schema.
+   * @param name
+   * @param modifier
+   */
+  protected async createStructClass(name: string, modifier?: ECClassModifier): Promise<StructClass> {
+    return this.createClass<StructClass>(StructClass, name, modifier);
+  }
+
+  protected createStructClassSync(name: string, modifier?: ECClassModifier): StructClass {
+    return this.createClass<StructClass>(StructClass, name, modifier);
+  }
+
+  /**
+   * Creates a CustomAttributeClass with the provided name in this schema.
+   * @param name
+   * @param modifier
+   */
+  protected async createCustomAttributeClass(name: string, modifier?: ECClassModifier): Promise<CustomAttributeClass> {
+    return this.createClass<CustomAttributeClass>(CustomAttributeClass, name, modifier);
+  }
+
+  protected createCustomAttributeClassSync(name: string, modifier?: ECClassModifier): CustomAttributeClass {
+    return this.createClass<CustomAttributeClass>(CustomAttributeClass, name, modifier);
+  }
+
+  /**
+   * Creates a RelationshipClass with the provided name in this schema.
+   * @param name
+   * @param modifier
+   */
+  protected async createRelationshipClass(name: string, modifier?: ECClassModifier): Promise<RelationshipClass> {
+    return this.createRelationshipClassSync(name, modifier);
+  }
+
+  protected createRelationshipClassSync(name: string, modifier?: ECClassModifier): RelationshipClass {
+    return this.createClass<RelationshipClass>(RelationshipClass, name, modifier);
+  }
+
+  /**
+   * Creates an Enumeration with the provided name in this schema.
+   * @param name
+   */
+  protected async createEnumeration(name: string, primitiveType?: PrimitiveType.Integer | PrimitiveType.String): Promise<Enumeration> {
+    return this.createEnumerationSync(name, primitiveType);
+  }
+
+  protected createEnumerationSync(name: string, primitiveType?: PrimitiveType.Integer | PrimitiveType.String): Enumeration {
+    const item = new Enumeration(this, name, primitiveType);
+    this.addItem(item);
+    return item;
+  }
+
+  /**
+   * Creates an KindOfQuantity with the provided name in this schema.
+   * @param name
+   */
+ protected async createKindOfQuantity(name: string): Promise<KindOfQuantity> {
+    if (!Schema.ec32) // use EC3.1
+      return this.createItem<KindOfQuantity>(KindOfQuantity, name);
+    return (this.createItem<KindOfQuantityEC32>(KindOfQuantityEC32, name) as any) as KindOfQuantity;
+  }
+
+  protected createKindOfQuantitySync(name: string): KindOfQuantity {
+    if (!Schema.ec32) // use EC3.1
+      return this.createItem<KindOfQuantity>(KindOfQuantity, name);
+    return (this.createItem<KindOfQuantityEC32>(KindOfQuantityEC32, name) as any) as KindOfQuantity;
+  }
+
+  /**
+   * Creates a Constant with the provided name in this schema.
+   * @param name
+   */
+  protected async createConstant(name: string): Promise<Constant> {
+    return this.createItem<Constant>(Constant, name);
+  }
+
+  protected createConstantSync(name: string): Constant {
+    return this.createItem<Constant>(Constant, name);
+  }
+
+  /**
+   * Creates a Inverted Unit with the provided name in this schema.
+   * @param name
+   */
+  protected async createInvertedUnit(name: string): Promise<InvertedUnit> {
+    return this.createItem<InvertedUnit>(InvertedUnit, name);
+  }
+
+  protected createInvertedUnitSync(name: string): InvertedUnit {
+    return this.createItem<InvertedUnit>(InvertedUnit, name);
+  }
+
+  /**
+   * Creates an Format with the provided name in this schema.
+   * @param name
+   */
+  protected async createFormat(name: string): Promise<Format> {
+    return this.createItem<Format>(Format, name);
+  }
+
+  protected createFormatSync(name: string): Format {
+    return this.createItem<Format>(Format, name);
+  }
+
+  /**
+   * Creates a UnitSystem with the provided name in this schema.
+   * @param name
+   */
+  protected async createUnitSystem(name: string): Promise<UnitSystem> {
+    return this.createItem<UnitSystem>(UnitSystem, name);
+  }
+
+  protected createUnitSystemSync(name: string): UnitSystem {
+    return this.createItem<UnitSystem>(UnitSystem, name);
+  }
+
+  /**
+   * Creates a Phenomenon with the provided name in this schema.
+   * @param name
+   */
+  protected async createPhenomenon(name: string): Promise<Phenomenon> {
+    return this.createItem<Phenomenon>(Phenomenon, name);
+  }
+
+  protected createPhenomenonSync(name: string): Phenomenon {
+    return this.createItem<Phenomenon>(Phenomenon, name);
+  }
+
+  /**
+   * Creates a Unit with the provided name in this schema.
+   * @param name
+   */
+  protected async createUnit(name: string): Promise<Unit> {
+    return this.createItem<Unit>(Unit, name);
+  }
+
+  protected createUnitSync(name: string): Unit {
+    return this.createItem<Unit>(Unit, name);
+  }
+
+  /**
+   * Creates an PropertyCategory with the provided name in this schema.
+   * @param name
+   */
+  protected async createPropertyCategory(name: string): Promise<PropertyCategory> {
+    return this.createItem<PropertyCategory>(PropertyCategory, name);
+  }
+
+  protected createPropertyCategorySync(name: string): PropertyCategory {
+    return this.createItem<PropertyCategory>(PropertyCategory, name);
+  }
+
+  // This method is private at the moment, but there is really no reason it can't be public... Need to make sure this is the way we want to handle this
+  private createClass<T extends ECClass>(type: (new (schema: Schema, name: string, modifier?: ECClassModifier) => T), name: string, modifier?: ECClassModifier): T {
+    const item = new type(this, name, modifier);
+    this.addItem(item);
+    return item;
+  }
+
+  // This method is private at the moment, but there is really no reason it can't be public... Need to make sure this is the way we want to handle this
+  private createItem<T extends SchemaItem>(type: (new (schema: Schema, name: string) => T), name: string): T {
+    const item = new type(this, name);
+    this.addItem(item);
+    return item;
+  }
+
+  private getLocalItem(name: string): SchemaItem| undefined {
+    // Case-insensitive search
+    return this._items.find((item) => item.name.toLowerCase() === name.toLowerCase());
+  }
+
+  /**
+   * Attempts to find a schema item with a name matching, case-insensitive, the provided name. It will look for the schema item in the context of this schema.
+   * If the name is a full name, it will search in the reference schema matching the name.
+   * @param name The name of the schema item to search for.
+   */
+  public async getItem<T extends SchemaItem>(name: string, includeReference?: boolean): Promise<T | undefined> {
+    const [schemaName, itemName] = SchemaItem.parseFullName(name);
+
+    let foundItem;
+    if (!schemaName || schemaName.toLowerCase() === this.name.toLowerCase()) {
+      // Case-insensitive search
+      foundItem = this.getLocalItem(itemName);
+      if (!foundItem && this._context) {
+        // this._context.
+      }
+
+    } else if (includeReference) {
+      const refSchema = await this.getReference(schemaName);
+      if (!refSchema)
+        return undefined;
+
+      // Since we are only passing the itemName to the reference schema it will not check its own referenced schemas.
+      foundItem = refSchema.getItem<T>(itemName, includeReference);
+    }
+
+    return Promise.resolve(foundItem ? foundItem as T : foundItem);
+  }
+
+  /**
+   * Attempts to find a schema item with a name matching, case-insensitive, the provided name. It will look for the schema item in the context of this schema.
+   * If the name is a full name, it will search in the reference schema matching the name.
+   * @param name The name of the schema item to search for.
+   */
+  public getItemSync<T extends SchemaItem>(name: string, includeReference?: boolean): T | undefined {
+    const [schemaName, itemName] = SchemaItem.parseFullName(name);
+
+    let foundItem;
+    if (!schemaName || schemaName.toLowerCase() === this.name.toLowerCase()) {
+      // Case-insensitive search
+      foundItem = this.getLocalItem(itemName);
+      if (!foundItem && this._context) {
+        // this._context.
+      }
+
+    } else if (includeReference) {
+      const refSchema = this.getReferenceSync(schemaName);
+      if (!refSchema)
+        return undefined;
+
+      // Since we are only passing the itemName to the reference schema it will not check its own referenced schemas.
+      foundItem = refSchema.getItemSync<T>(itemName, includeReference);
+    }
+
+    return foundItem ? foundItem as T : foundItem;
+  }
+
+  /**
+   *
+   * @param item
+   */
+  protected async addItem<T extends SchemaItem>(item: T): Promise<void> {
+    if (undefined !== this.getLocalItem(item.name))
+      throw new ECObjectsError(ECObjectsStatus.DuplicateItem, `The SchemaItem ${item.name} cannot be added to the schema ${this.name} because it already exists`);
+
+    this._items.push(item);
+    return Promise.resolve();
+  }
+
+  protected addItemSync<T extends SchemaItem>(item: T): void {
+    if (undefined !== this.getLocalItem(item.name))
+      throw new ECObjectsError(ECObjectsStatus.DuplicateItem, `The SchemaItem ${item.name} cannot be added to the schema ${this.name} because it already exists`);
+
+    this._items.push(item);
+  }
+
+  /**
+   * Searches the current schema for a class with a name matching, case-insensitive, the provided name.
+   * @param name The name of the class to return.
+   */
+  public getClass<T extends ECClass>(name: string): Promise<T | undefined> { return this.getItem<T>(name); }
+
+  /**
+   * Searches the current schema for a class with a name matching, case-insensitive, the provided name.
+   * @param name The name of the class to return.
+   */
+  public getClassSync<T extends ECClass>(name: string): T | undefined { return this.getItemSync<T>(name); }
+
+  /**
+   *
+   */
+  public getItems<T extends SchemaItem>(): T[] {
+    if (!this._items)
+      return [];
+
+    return this._items as T[];
+  }
+
+  /**
+   *
+   */
+  public getClasses(): ECClass[] {
+    if (!this._items)
+      return [];
+
+    const classList = this._items.filter((item) => item instanceof ECClass);
+
+    if (!classList)
+      return [];
+
+    return classList as ECClass[];
+  }
+
+  /**
+   *
+   * @param refSchema
+   */
+  protected async addReference(refSchema: Schema): Promise<void> {
+    // TODO validation of reference schema. For now just adding
+    this.addReferenceSync(refSchema);
+  }
+
+  protected addReferenceSync(refSchema: Schema): void {
+    this.references.push(refSchema);
+  }
+
+  public async getReference<T extends Schema>(refSchemaName: string): Promise<T | undefined> {
+    if (this.references.length === 0)
+      return undefined;
+
+    return this.references.find((ref) => ref.name.toLowerCase() === refSchemaName.toLowerCase()) as T;
+  }
+
+  public getReferenceSync<T extends Schema>(refSchemaName: string): T | undefined {
+    if (this.references.length === 0)
+      return undefined;
+
+    return this.references.find((ref) => ref.name.toLowerCase() === refSchemaName.toLowerCase()) as T;
+  }
+
+  /**
+   *
+   * @param jsonObj
+   */
+  public async fromJson(jsonObj: any): Promise<void> {
+    this.schemaFromJson(jsonObj);
+  }
+
+  /**
+   *
+   * @param jsonObj
+   */
+  public fromJsonSync(jsonObj: any): void {
+    this.schemaFromJson(jsonObj);
+  }
+
+  /**
+   *
+   * @param jsonObj
+   */
+  public schemaFromJson(jsonObj: any) {
+    if (Schema.ec32 && SCHEMAURL3_2 !== jsonObj.$schema)
+      throw new ECObjectsError(ECObjectsStatus.MissingSchemaUrl, "Schema namespace '$(jsonObj.$schema)' is not supported.");
+    else if (!Schema.ec32 && SCHEMAURL3_1 !== jsonObj.$schema)
+      throw new ECObjectsError(ECObjectsStatus.MissingSchemaUrl, "Schema namespace '$(jsonObj.$schema)' is not supported.");
+
+    if (!this._schemaKey) {
+      if (undefined === jsonObj.name)
+        throw new ECObjectsError(ECObjectsStatus.InvalidECJson, `An ECSchema is missing the required 'name' attribute.`);
+
+      if (typeof(jsonObj.name) !== "string")
+        throw new ECObjectsError(ECObjectsStatus.InvalidECJson, `An ECSchema has an invalid 'name' attribute. It should be of type 'string'.`);
+
+      const schemaName = jsonObj.name;
+
+      if (undefined === jsonObj.version)
+        throw new ECObjectsError(ECObjectsStatus.InvalidECJson, `The ECSchema ${schemaName} is missing the required 'version' attribute.`);
+
+      if (typeof(jsonObj.version) !== "string")
+        throw new ECObjectsError(ECObjectsStatus.InvalidECJson, `The ECSchema ${schemaName} has an invalid 'version' attribute. It should be of type 'string'.`);
+
+      const version = ECVersion.fromString(jsonObj.version);
+      this._schemaKey = new SchemaKey(schemaName, version);
+    } else {
+      if (undefined !== jsonObj.name) {
+        if (typeof(jsonObj.name) !== "string")
+          throw new ECObjectsError(ECObjectsStatus.InvalidECJson, `The ECSchema ${this.name} has an invalid 'name' attribute. It should be of type 'string'.`);
+
+        if (jsonObj.name.toLowerCase() !== this.name.toLowerCase())
+          throw new ECObjectsError(ECObjectsStatus.InvalidECJson, ``);
+      }
+
+      if (undefined !== jsonObj.version) {
+        if (typeof(jsonObj.version) !== "string")
+          throw new ECObjectsError(ECObjectsStatus.InvalidECJson, `The ECSchema ${this.name} has an invalid 'version' attribute. It should be of type 'string'.`);
+
+        if (jsonObj.version !== this.schemaKey.version.toString())
+          throw new ECObjectsError(ECObjectsStatus.InvalidECJson, ``);
+      }
+    }
+
+    if (undefined !== jsonObj.alias) {
+      if (typeof(jsonObj.alias) !== "string")
+        throw new ECObjectsError(ECObjectsStatus.InvalidECJson, `The ECSchema ${this.name} has an invalid 'alias' attribute. It should be of type 'string'.`);
+      this._alias = jsonObj.alias;
+    }
+
+    if (undefined !== jsonObj.label) {
+      if (typeof(jsonObj.label) !== "string")
+        throw new ECObjectsError(ECObjectsStatus.InvalidECJson, `The ECSchema ${this.name} has an invalid 'label' attribute. It should be of type 'string'.`);
+      this._label = jsonObj.label;
+    }
+
+    if (undefined !== jsonObj.description) {
+      if (typeof(jsonObj.description) !== "string")
+        throw new ECObjectsError(ECObjectsStatus.InvalidECJson, `The ECSchema ${this.name} has an invalid 'description' attribute. It should be of type 'string'.`);
+      this._description = jsonObj.description;
+    }
+  }
+
+  /////////////////////////
+  //// Static Methods /////
+  /////////////////////////
+
+  public static async fromJson(jsonObj: object | string, context?: SchemaContext): Promise<Schema> {
+    let schema: Schema = new Schema();
+
+    const reader = new SchemaReadHelper(context);
+    schema = await reader.readSchema(schema, jsonObj);
+
+    return schema;
+  }
+
+  public static fromJsonSync(jsonObj: object | string, context?: SchemaContext): Schema {
+    let schema: Schema = new Schema();
+
+    const reader = new SchemaReadHelper(context);
+    schema = reader.readSchemaSync(schema, jsonObj);
+
+    return schema;
+  }
+}
+
+/** @hidden
+ * Hackish approach that works like a "friend class" so we can access protected members without making them public.
+ * We cannot put this into Helper.ts and make it non-export, because we are importing Helper.ts from this file, and the circular import
+ * would prevent this class from extending Schema.
+ */
+export abstract class MutableSchema extends Schema {
+  public abstract async createEntityClass(name: string, modifier?: ECClassModifier): Promise<EntityClass>;
+  public abstract createEntityClassSync(name: string, modifier?: ECClassModifier): EntityClass;
+  public abstract async createMixinClass(name: string): Promise<Mixin>;
+  public abstract createMixinClassSync(name: string): Mixin;
+  public abstract async createStructClass(name: string, modifier?: ECClassModifier): Promise<StructClass>;
+  public abstract createStructClassSync(name: string, modifier?: ECClassModifier): StructClass;
+  public abstract async createCustomAttributeClass(name: string, modifier?: ECClassModifier): Promise<CustomAttributeClass>;
+  public abstract createCustomAttributeClassSync(name: string, modifier?: ECClassModifier): CustomAttributeClass;
+  public abstract async createRelationshipClass(name: string, modifier?: ECClassModifier): Promise<RelationshipClass>;
+  public abstract createRelationshipClassSync(name: string, modifier?: ECClassModifier): RelationshipClass;
+  public abstract async createEnumeration(name: string, primitiveType?: PrimitiveType.Integer | PrimitiveType.String): Promise<Enumeration>;
+  public abstract createEnumerationSync(name: string, primitiveType?: PrimitiveType.Integer | PrimitiveType.String): Enumeration;
+  public abstract async createKindOfQuantity(name: string): Promise<KindOfQuantity>;
+  public abstract createKindOfQuantitySync(name: string): KindOfQuantity;
+  public abstract async createUnit(name: string): Promise<Unit>;
+  public abstract createUnitSync(name: string): Unit;
+  public abstract async createConstant(name: string): Promise<Constant>;
+  public abstract createConstantSync(name: string): Constant;
+  public abstract async createInvertedUnit(name: string): Promise<InvertedUnit>;
+  public abstract createInvertedUnitSync(name: string): InvertedUnit;
+  public abstract async createPhenomenon(name: string): Promise<Phenomenon>;
+  public abstract createPhenomenonSync(name: string): Phenomenon;
+  public abstract async createFormat(name: string): Promise<Format>;
+  public abstract createFormatSync(name: string): Format;
+  public abstract async createUnitSystem(name: string): Promise<UnitSystem>;
+  public abstract createUnitSystemSync(name: string): UnitSystem;
+  public abstract async createPropertyCategory(name: string): Promise<PropertyCategory>;
+  public abstract createPropertyCategorySync(name: string): PropertyCategory;
+  public abstract async addItem<T extends SchemaItem>(item: T): Promise<void>;
+  public abstract addItemSync<T extends SchemaItem>(item: T): void;
+  public abstract async addReference(refSchema: Schema): Promise<void>;
+  public abstract addReferenceSync(refSchema: Schema): void;
+}