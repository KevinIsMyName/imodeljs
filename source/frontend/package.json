{
  "name": "@bentley/imodeljs-frontend",
  "version": "0.1.3",
  "description": "iModelJs frontend components",
  "license": "UNLICENSED",
  "scripts": {
    "build": "tsc",
    "clean": "rimraf lib",
    "test": "echo \"Error: run tests from the '../test' directory.\" && exit 1"
  },
  "repository": {},
  "keywords": [
    "Bentley",
    "BIM",
    "iModel"
  ],
  "author": {
    "name": "Bentley Systems, Inc.",
    "url": "http://www.bentley.com"
  },
  "//dependencies": [
    "NOTE: these dependencies are specific to imodeljs-frontend",
    "NOTE: dependencies that are in common with imodeljs-backend must have a consistent version"
  ],
  "dependencies": {
<<<<<<< HEAD
    "@bentley/bentleyjs-core": "^1.0.49",
=======
    "@bentley/bentleyjs-core": "^1.0.47",
>>>>>>> 3302424f
    "@bentley/geometry-core": "^1.0.30",
    "@bentley/imodeljs-clients": "^1.0.36",
    "js-base64": "^2.4.0"
  },
  "//devDependencies": "NOTE: all devDependencies should be recorded in the top-level package.json only",
  "devDependencies": {}
}<|MERGE_RESOLUTION|>--- conflicted
+++ resolved
@@ -23,11 +23,7 @@
     "NOTE: dependencies that are in common with imodeljs-backend must have a consistent version"
   ],
   "dependencies": {
-<<<<<<< HEAD
     "@bentley/bentleyjs-core": "^1.0.49",
-=======
-    "@bentley/bentleyjs-core": "^1.0.47",
->>>>>>> 3302424f
     "@bentley/geometry-core": "^1.0.30",
     "@bentley/imodeljs-clients": "^1.0.36",
     "js-base64": "^2.4.0"
