--- conflicted
+++ resolved
@@ -43,17 +43,10 @@
     const aspect2 = await element.getUniqueAspect("DgnPlatformTest.TestUniqueAspect");
     assert.exists(aspect2);
     assert.isTrue(aspect2 instanceof ElementUniqueAspect);
-<<<<<<< HEAD
-    assert.equal(aspect2!.schemaName, "DgnPlatformTest");
-    assert.equal(aspect2!.className, "TestUniqueAspect");
-    assert.equal(aspect2!.testUniqueAspectProperty, "Aspect2-Updated");
-    assert.notExists(aspect2!.length);
-=======
     assert.equal(aspect2.schemaName, "DgnPlatformTest");
     assert.equal(aspect2.className, "TestUniqueAspect");
     assert.equal(aspect2.testUniqueAspectProperty, "Aspect2-Updated");
     assert.isNull(aspect2.length);
->>>>>>> 0d232f6a
     assert.isTrue(Object.isFrozen(aspect2));
 
     const multiAspectsA: ElementMultiAspect[] = await element.getMultiAspects("DgnPlatformTest.TestMultiAspectNoHandler");
