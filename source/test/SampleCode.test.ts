/*---------------------------------------------------------------------------------------------
|  $Copyright: (c) 2018 Bentley Systems, Incorporated. All rights reserved. $
 *--------------------------------------------------------------------------------------------*/
import { assert } from "chai";
import { BisCore } from "../backend/BisCore";
<<<<<<< HEAD
import { Element } from "../backend/Element";
import { IModelDb } from "../backend/IModelDb";
=======
import { Element, InformationPartitionElement } from "../backend/Element";
import { EntityCtor } from "../backend/Entity";
import { IModelDb, ConcurrencyControl } from "../backend/IModelDb";
>>>>>>> 791cef6d
import { IModelTestUtils } from "./IModelTestUtils";
import { ElementProps } from "../common/ElementProps";
import { Id64 } from "@bentley/bentleyjs-core/lib/Id";
import { AccessToken } from "@bentley/imodeljs-clients/lib/Token";

/** Sample code organized as tests to make sure that it builds and runs successfully. */
describe("Sample Code", () => {
  let iModel: IModelDb;
  let accessToken: AccessToken;

  before(async () => {
    iModel = IModelTestUtils.openIModel("CompatibilityTestSeed.bim");
    accessToken = await IModelTestUtils.getTestUserAccessToken();
  });

  after(() => {
    IModelTestUtils.closeIModel(iModel);
  });

  /** Gives sample code something to call. */
  const doSomethingWithString = (s: string) => {
    assert.exists(s);
  };

  // __PUBLISH_EXTRACT_START__ BisCore1.sampleCreateModel
  function createNewModel(parentElement: Element, modelName: string, isModelPrivate: boolean): Id64 {

    const outputImodel = parentElement.iModel;

    // The modeled element's code
    const modelCode = InformationPartitionElement.createCode(parentElement, modelName);

    //  The modeled element
    const modeledElementProps: ElementProps = {
      classFullName: "BisCore:PhysicalPartition",
      iModel: outputImodel,
      parent: { id: parentElement.id, relClass: "BisCore:SubjectOwnsPartitionElements" },
      model: iModel.models.repositoryModelId,
      id: new Id64(),
      code: modelCode,
    };
    const modeledElement: Element = outputImodel.elements.createElement(modeledElementProps);
    const modeledElementId: Id64 = outputImodel.elements.insertElement(modeledElement);

    // The model
    const newModel = outputImodel.models.createModel({ id: new Id64(), modeledElement: modeledElementId, classFullName: "BisCore:PhysicalModel", isPrivate: isModelPrivate });
    const newModelId = outputImodel.models.insertModel(newModel);

    return newModelId;
  }
  // __PUBLISH_EXTRACT_END__

  it("should extract working sample code", async () => {
    // __PUBLISH_EXTRACT_START__ BisCore1.sampleCode
    // Register any schemas that will be used directly
    BisCore.registerSchema();

    // Get the class for the specified class name
    const elementClass = BisCore.getClass(Element.name, iModel);
    if (elementClass === undefined) {
      assert.fail();
      return;
    }

    // Do something with the returned element class
    doSomethingWithString(elementClass.schema.name);
    doSomethingWithString(elementClass.name);
    // __PUBLISH_EXTRACT_END__

    // __PUBLISH_EXTRACT_START__ BisCore1.sampleSetPolicy
    // Turn on optimistic concurrency control.
    // This allows the app to modify elements, models, etc. without first acquiring locks.
    // Later, when the app downloads and merges changeSets from iModelHub,
    // IModelDb's ConcurrencyControl will merge changes and handle conflicts,
    // as specified by this policy.
    iModel.concurrencyControl.setPolicy(new ConcurrencyControl.OptimisticPolicy());
    // __PUBLISH_EXTRACT_END__

    // __PUBLISH_EXTRACT_START__ BisCore1.sampleReserveCodesWithErrorHandling
    try {
      await iModel.concurrencyControl.codes.reserve(accessToken);
    } catch (err) {
      if (err instanceof ConcurrencyControl.RequestError) {
          // Do something about err.unavailableCodes ...
      }
    }
    // __PUBLISH_EXTRACT_END__

    // Create a modeled element and a model.
    const newModeledElementId = createNewModel(iModel.elements.getRootSubject(), "newModelCode", false);

    // __PUBLISH_EXTRACT_START__ BisCore1.sampleConcurrencyControlRequest
    // Now acquire all locks and reserve all codes needed.
    // This is a *prequisite* to saving local changes.
    try {
      await iModel.concurrencyControl.request(accessToken);
    } catch (err) {
      // If we can't get *all* of the locks and codes that are needed,
      // then we can't go on with this transaction as is.
      // We could possibly make additional changes to remove the need
      // for the resources that are unavailable. In this case,
      // we will just bail out and print a message.
      iModel.abandonChanges();
      // report error ...
    }
    // Now we can commit the local changes to a local transaction in the
    // IModelDb.
    iModel.saveChanges("inserted generic objects");

    // __PUBLISH_EXTRACT_END__
    assert.isTrue(newModeledElementId !== undefined);

    // assertions to ensure sample code is working properly
    assert.equal(BisCore.name, elementClass.schema.name);
    assert.equal(Element.name, elementClass.name);
  });

});<|MERGE_RESOLUTION|>--- conflicted
+++ resolved
@@ -3,14 +3,8 @@
  *--------------------------------------------------------------------------------------------*/
 import { assert } from "chai";
 import { BisCore } from "../backend/BisCore";
-<<<<<<< HEAD
-import { Element } from "../backend/Element";
-import { IModelDb } from "../backend/IModelDb";
-=======
 import { Element, InformationPartitionElement } from "../backend/Element";
-import { EntityCtor } from "../backend/Entity";
 import { IModelDb, ConcurrencyControl } from "../backend/IModelDb";
->>>>>>> 791cef6d
 import { IModelTestUtils } from "./IModelTestUtils";
 import { ElementProps } from "../common/ElementProps";
 import { Id64 } from "@bentley/bentleyjs-core/lib/Id";
