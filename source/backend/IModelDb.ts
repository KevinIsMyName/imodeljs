/*---------------------------------------------------------------------------------------------
|  $Copyright: (c) 2018 Bentley Systems, Incorporated. All rights reserved. $
 *--------------------------------------------------------------------------------------------*/
import { Guid, Id64 } from "@bentley/bentleyjs-core/lib/Id";
import { LRUMap } from "@bentley/bentleyjs-core/lib/LRUMap";
import { OpenMode, DbResult, DbOpcode } from "@bentley/bentleyjs-core/lib/BeSQLite";
import { AccessToken } from "@bentley/imodeljs-clients";
import { Code, CodeSpec } from "../common/Code";
import { ElementProps, ElementAspectProps, ElementLoadParams } from "../common/ElementProps";
import { IModel, IModelProps } from "../common/IModel";
import { IModelVersion } from "../common/IModelVersion";
import { Logger } from "@bentley/bentleyjs-core/lib/Logger";
import { ModelProps } from "../common/ModelProps";
import { IModelToken } from "../common/IModel";
import { IModelError, IModelStatus } from "../common/IModelError";
import { BisCore } from "./BisCore";
import { ClassRegistry, MetaDataRegistry } from "./ClassRegistry";
import { Element } from "./Element";
import { ElementAspect, ElementMultiAspect, ElementUniqueAspect } from "./ElementAspect";
import { Model } from "./Model";
import { BriefcaseEntry, BriefcaseManager, KeepBriefcase, BriefcaseId } from "./BriefcaseManager";
import { NodeAddonBriefcaseManagerResourcesRequest } from "@bentley/imodeljs-nodeaddonapi/imodeljs-nodeaddonapi";
import { ECSqlStatement, ECSqlStatementCache } from "./ECSqlStatement";
import { assert } from "@bentley/bentleyjs-core/lib/Assert";
import { BindingValue } from "./BindingUtility";
import { CodeSpecs } from "./CodeSpecs";
import { Entity, EntityMetaData } from "./Entity";
import { IModelGatewayImpl } from "./IModelGatewayImpl";
import { RepositoryStatus } from "@bentley/bentleyjs-core/lib/BentleyError";
import * as path from "path";
import { IModelDbLinkTableRelationships, LinkTableRelationship } from "./LinkTableRelationship";
import { AxisAlignedBox3d } from "../common/geometry/Primitives";

// Register the backend implementation of IModelGateway
IModelGatewayImpl.register();

// Register the use of BisCore for the backend
BisCore.registerSchema();

/** Represents a physical copy (briefcase) of an iModel that can be accessed as a file. */
export class IModelDb extends IModel {
  public readonly models: IModelDbModels;
  public readonly elements: IModelDbElements;
  public readonly linkTableRelationships: IModelDbLinkTableRelationships;
  public readonly changeSets: IModelDbChangeSets;
  private readonly statementCache: ECSqlStatementCache = new ECSqlStatementCache();
  private _codeSpecs: CodeSpecs;
  private _classMetaDataRegistry: MetaDataRegistry;

  /** @hidden */
  public briefcaseEntry?: BriefcaseEntry;

  /** Get the mode used to open this iModel */
  public get openMode(): OpenMode | undefined { return this.briefcaseEntry ? this.briefcaseEntry.openMode : undefined; }

  private constructor(briefcaseEntry: BriefcaseEntry, iModelToken: IModelToken, name: string, props: IModelProps) {
    super(iModelToken, name, props);
    this.setupBriefcaseEntry(briefcaseEntry);
    this.models = new IModelDbModels(this);
    this.elements = new IModelDbElements(this);
    this.linkTableRelationships = new IModelDbLinkTableRelationships(this);
    this.changeSets = new IModelDbChangeSets(this);
  }

  private static create(briefcaseEntry: BriefcaseEntry, contextId?: string): IModelDb {
    const iModelToken = IModelToken.create(briefcaseEntry.iModelId, briefcaseEntry.changeSetId, briefcaseEntry.openMode, briefcaseEntry.userId, contextId);
    const props = JSON.parse(briefcaseEntry.nativeDb.getIModelProps()) as IModelProps;
    const name = props.rootSubject ? props.rootSubject.name : path.basename(briefcaseEntry.pathname);
    const iModelDb = new IModelDb(briefcaseEntry, iModelToken, name, props);
    return iModelDb;
  }

  /** Open the iModel from a local file
   * @param pathname The pathname of the iModel
   * @param openMode Open mode for database
   * @throws [[IModelError]]
   */
  public static openStandalone(pathname: string, openMode: OpenMode = OpenMode.ReadWrite, enableTransactions: boolean = false): IModelDb {
    const briefcaseEntry: BriefcaseEntry = BriefcaseManager.openStandalone(pathname, openMode, enableTransactions);
    Logger.logInfo("IModelDb.openStandalone", () => ({ pathname, openMode }));
    return IModelDb.create(briefcaseEntry);
  }

  /** Open an iModel from the iModelHub */
  public static async open(accessToken: AccessToken, contextId: string, iModelId: string, openMode: OpenMode = OpenMode.ReadWrite, version: IModelVersion = IModelVersion.latest()): Promise<IModelDb> {
    const briefcaseEntry: BriefcaseEntry = await BriefcaseManager.open(accessToken, contextId, iModelId, openMode, version);
    Logger.logInfo("IModelDb.open", () => ({ iModelId, openMode }));
    return IModelDb.create(briefcaseEntry, contextId);
  }

  /** Close this iModel, if it is currently open */
  public closeStandalone(): void {
    if (!this.briefcaseEntry)
      return;
    BriefcaseManager.closeStandalone(this.briefcaseEntry);
    this.clearBriefcaseEntry();
  }

  /** Close this iModel, if it is currently open. */
  public async close(accessToken: AccessToken, keepBriefcase: KeepBriefcase = KeepBriefcase.Yes): Promise<void> {
    if (!this.briefcaseEntry)
      return;
    await BriefcaseManager.close(accessToken, this.briefcaseEntry, keepBriefcase);
    this.clearBriefcaseEntry();
  }

  private setupBriefcaseEntry(briefcaseEntry: BriefcaseEntry) {
    this.briefcaseEntry = briefcaseEntry;
    this.briefcaseEntry.iModelDb = this;
    this.briefcaseEntry.onClose.addListener(this.onBriefcaseCloseHandler, this);
    this.briefcaseEntry.onVersionUpdated.addListener(this.onBriefcaseVersionUpdatedHandler, this);
  }

  private clearBriefcaseEntry(): void {
    this.briefcaseEntry!.onClose.removeListener(this.onBriefcaseCloseHandler, this);
    this.briefcaseEntry!.onVersionUpdated.removeListener(this.onBriefcaseVersionUpdatedHandler, this);
    this.briefcaseEntry!.iModelDb = undefined;
    this.briefcaseEntry = undefined;
  }

  private onBriefcaseCloseHandler() {
    this.clearStatementCacheOnClose();
  }

  private onBriefcaseVersionUpdatedHandler() {
    this.iModelToken.changeSetId = this.briefcaseEntry!.changeSetId;
  }

<<<<<<< HEAD
  public createChangeCache(changeCache: ECDb, changeCachePath: string): void {
    if (this.nativeDb == null || changeCache.nativeDb == null)
      throw new IModelError(IModelStatus.BadRequest);

    const stat: DbResult = this.nativeDb.createChangeCache(changeCache.nativeDb, changeCachePath);
    if (stat !== DbResult.BE_SQLITE_OK)
      throw new IModelError(stat);
  }

  public attachChangeCache(): void {
    if (!this.briefcaseEntry)
      throw new IModelError(IModelStatus.BadRequest);

    BriefcaseManager.attachChangeCache(this.briefcaseEntry);
  }

  public isChangeCacheAttached(): boolean {
    if (this.nativeDb == null)
      throw new IModelError(IModelStatus.BadRequest);

    return this.nativeDb.isChangeCacheAttached();
  }

=======
>>>>>>> 315626c8
  /** Get the in-memory handle of the native Db */
  public get nativeDb(): any {
    if (!this.briefcaseEntry)
      return undefined;
    return this.briefcaseEntry.nativeDb;
  }

  /** Get the briefcase ID of this iModel */
  public getBriefcaseId(): BriefcaseId {
    if (!this.briefcaseEntry)
      return new BriefcaseId(BriefcaseId.Illegal);
    return new BriefcaseId(this.briefcaseEntry.briefcaseId);
  }

  /** See Model.buildResourcesRequest */
  public buildResourcesRequestForModel(req: BriefcaseManager.ResourcesRequest, model: Model, opcode: DbOpcode): void {
    if (!this.briefcaseEntry)
      throw new IModelError(IModelStatus.BadRequest);
    const rc: RepositoryStatus = this.briefcaseEntry.nativeDb.buildBriefcaseManagerResourcesRequestForModel(req as NodeAddonBriefcaseManagerResourcesRequest, JSON.stringify(model.id), opcode);
    if (rc !== RepositoryStatus.Success)
      throw new IModelError(rc);
  }

  /** See Element.buildResourcesRequest */
  public buildResourcesRequestForElement(req: BriefcaseManager.ResourcesRequest, element: Element, opcode: DbOpcode): void {
    if (!this.briefcaseEntry)
      throw new IModelError(IModelStatus.BadRequest);
    let rc: RepositoryStatus;
    if (element.id === undefined || opcode === DbOpcode.Insert)
      rc = this.briefcaseEntry.nativeDb.buildBriefcaseManagerResourcesRequestForElement(req as NodeAddonBriefcaseManagerResourcesRequest, JSON.stringify({ modelid: element.model, code: element.code }), opcode);
    else
      rc = this.briefcaseEntry.nativeDb.buildBriefcaseManagerResourcesRequestForElement(req as NodeAddonBriefcaseManagerResourcesRequest, JSON.stringify(element.id), opcode);
    if (rc !== RepositoryStatus.Success)
      throw new IModelError(rc);
  }

  /** See LinkTableRelationship.buildResourcesRequest */
  public buildResourcesRequestForLinkTableRelationship(req: BriefcaseManager.ResourcesRequest, instance: LinkTableRelationship, opcode: DbOpcode): void {
    if (!this.briefcaseEntry)
      throw new IModelError(IModelStatus.BadRequest);
    const rc: RepositoryStatus = this.briefcaseEntry.nativeDb.buildBriefcaseManagerResourcesRequestForLinkTableRelationship(req as NodeAddonBriefcaseManagerResourcesRequest, JSON.stringify(instance), opcode);
    if (rc !== RepositoryStatus.Success)
      throw new IModelError(rc);
  }

  /** See CodeSpec.buildResourcesRequest */
  public buildResourcesRequestForCodeSpec(req: BriefcaseManager.ResourcesRequest, instance: CodeSpec, opcode: DbOpcode): void {
    if (!this.briefcaseEntry)
      throw new IModelError(IModelStatus.BadRequest);
    const rc: RepositoryStatus = this.briefcaseEntry.nativeDb.buildBriefcaseManagerResourcesRequestForCodeSpec(req as NodeAddonBriefcaseManagerResourcesRequest, JSON.stringify(instance.id), opcode);
    if (rc !== RepositoryStatus.Success)
      throw new IModelError(rc);
  }

  /**
   * Try to acquire the requested resources from iModelHub.
   * This function may fulfill some requests and fail to fulfill others. This function returns a zero status
   * if all requests were fulfilled. It returns a non-zero status if some or all requests could not be fulfilled.
   * This function updates req to remove the requests that were successfully fulfilled. Therefore, if a non-zero
   * status is returned, the caller can look at req to see which requests failed.
   * @param req On input, this is the list of resource requests to be fulfilled. On return, this is the list of
   * requests that could not be fulfilled.
   * @return BentleyStatus.SUCCESS if all resources were acquired or non-zero if some could not be acquired.
   */
  public requestResources(_req: BriefcaseManager.ResourcesRequest) {
    if (!this.briefcaseEntry)
      throw new IModelError(IModelStatus.BadRequest);
    // throw new Error("TBD");
  }

  /**
   * Check to see if *all* of the requested resources could be acquired from iModelHub.
   * @param req the list of resource requests to be fulfilled.
   * @return true if all resources could be acquired or false if any could not be acquired.
   */
  public areResourcesAvailable(_req: BriefcaseManager.ResourcesRequest): boolean {
    if (!this.briefcaseEntry)
      throw new IModelError(IModelStatus.BadRequest);
    // throw new Error("TBD");
    return false; // *** TBD
  }

  /** Set the concurrency control policy.
   * Before changing from optimistic to pessimistic, all local changes must be saved and uploaded to iModelHub.
   * Before changing the locking policy of the pessimistic concurrency policy, all local changes must be saved to the local briefcase.
   * @param policy The policy to used
   * @throws IModelError if the policy cannot be set.
   */
  public setConcurrencyControlPolicy(policy: BriefcaseManager.PessimisticConcurrencyControlPolicy | BriefcaseManager.OptimisticConcurrencyControlPolicy): void {
    if (!this.briefcaseEntry)
      throw new IModelError(IModelStatus.BadRequest);
    let rc: RepositoryStatus = RepositoryStatus.Success;
    if (policy as BriefcaseManager.OptimisticConcurrencyControlPolicy) {
      const oc: BriefcaseManager.OptimisticConcurrencyControlPolicy = policy as BriefcaseManager.OptimisticConcurrencyControlPolicy;
      rc = this.briefcaseEntry.nativeDb.setBriefcaseManagerOptimisticConcurrencyControlPolicy(oc.conflictResolution);
    } else {
      rc = this.briefcaseEntry.nativeDb.setBriefcaseManagerPessimisticConcurrencyControlPolicy();
    }
    if (RepositoryStatus.Success !== rc) {
      throw new IModelError(rc);
    }
  }

  /**
   * Start a bulk update operation. This allows apps to write entities and codes to the local briefcase without first acquiring locks.
   * The transaction manager then attempts to acquire all needed locks and codes before saving the changes to the local briefcase.
   * The transaction manager will roll back all pending changes if any lock or code cannot be acquired at save time. Lock and code acquisition will fail if another user
   * has push changes to the same entities or used the same codes as the local transaction.
   * This policy does prevent conflicts and is the easiest way to implement the pessimistic locking policy efficiently.
   * It however carries the risk that local changes could be rolled back, and so it can only be used safely in special cases, where
   * contention for locks and codes is not a risk. Normally, that is only possible when writing to a model that is exclusively locked and where codes
   * are scoped to that model.
   * See saveChanges and endBulkUpdateMode.
   */
  public startBulkUpdateMode(): void {
    if (!this.briefcaseEntry)
      throw new IModelError(IModelStatus.BadRequest);
    const rc: RepositoryStatus = this.briefcaseEntry.nativeDb.briefcaseManagerStartBulkOperation();
    if (RepositoryStatus.Success !== rc)
      throw new IModelError(rc);
  }

  /**
   * Call this if you want to acquire locks and codes *before* the end of the transaction.
   * Note that saveChanges automatically calls this function to end the bulk operation and acquire locks and codes.
   * If successful, this terminates the bulk operation.
   * If not successful, the caller should abandon all changes.
   */
  public endBulkUpdateMode(): void {
    if (!this.briefcaseEntry)
      throw new IModelError(IModelStatus.BadRequest);
    const rc: RepositoryStatus = this.briefcaseEntry.nativeDb.briefcaseManagerEndBulkOperation();
    if (RepositoryStatus.Success !== rc)
      throw new IModelError(rc);
  }

  /** Returns a new IModelError with errorNumber, message, and meta-data set properly for a *not open* error.
   * @hidden
   */
  public _newNotOpenError(): IModelError {
    return new IModelError(IModelStatus.NotOpen, "IModelDb not open", Logger.logError, () => ({ iModelId: this.iModelToken.iModelId }));
  }

  /** Get a prepared ECSql statement - may require preparing the statement, if not found in the cache.
   * @param ecsql The ECSql statement to prepare
   * @return the prepared statement
   * @throws IModelError if the statement cannot be prepared. Normally, prepare fails due to ECSql syntax errors or references to tables or properties that do not exist. The error.message property will describe the property.
   */
  public getPreparedStatement(ecsql: string): ECSqlStatement {
    const cs = this.statementCache.find(ecsql);
    if (cs !== undefined && cs.useCount === 0) {  // we can only recycle a previously cached statement if nobody is currently using it.
      assert(cs.statement.isShared());
      assert(cs.statement.isPrepared());
      cs.useCount++;
      return cs.statement;
    }

    this.statementCache.removeUnusedStatementsIfNecessary();

    const stmt = this.prepareStatement(ecsql);
    this.statementCache.add(ecsql, stmt);
    return stmt;
  }

  /** Use a prepared statement. This function takes care of preparing the statement and then releasing it.
   * @param ecsql The ECSql statement to execute
   * @param cb the callback to invoke on the prepared statement
   * @return the value returned by cb
   */
  public withPreparedStatement<T>(ecsql: string, cb: (stmt: ECSqlStatement) => T): T {
    const stmt = this.getPreparedStatement(ecsql);
    try {
      const val: T = cb(stmt);
      this.releasePreparedStatement(stmt);
      return val;
    } catch (err) {
      this.releasePreparedStatement(stmt);
      Logger.logError(err.toString());
      throw err;
    }
  }

  /** Execute a query against this IModelDb.
   * @param ecsql The ECSql statement to execute
   * @param bindings Optional values to bind to placeholders in the statement.
   * @returns all rows as an array or an empty array if nothing was selected
   * @throws [[IModelError]] If the statement is invalid
   */
  public executeQuery(ecsql: string, bindings?: BindingValue[] | Map<string, BindingValue> | any): any[] {
    return this.withPreparedStatement(ecsql, (stmt: ECSqlStatement) => {
      if (bindings)
        stmt.bindValues(bindings);
      const rows: any[] = [];
      while (DbResult.BE_SQLITE_ROW === stmt.step()) {
        rows.push(stmt.getRow());
      }
      return rows;
    });
  }

  public releasePreparedStatement(stmt: ECSqlStatement): void {
    this.statementCache.release(stmt);
  }

  public clearStatementCacheOnClose(): void {
    this.statementCache.clearOnClose();
  }

  /** Get the GUID of this iModel. */
  public getGuid(): Guid {
    if (!this.briefcaseEntry)
      throw this._newNotOpenError();
    const guidStr = this.briefcaseEntry.nativeDb.getDbGuid();
    return new Guid(guidStr);
  }

  /** Set the GUID of this iModel. */
  public setGuid(guid: Guid) {
    if (!this.briefcaseEntry)
      throw this._newNotOpenError();
    const guidStr = guid.toString();
    return this.briefcaseEntry.nativeDb.setDbGuid(guidStr);
  }

  /** Update the imodel project extents. */
  public updateProjectExtents(newExtents: AxisAlignedBox3d) {
    if (!this.briefcaseEntry)
      throw this._newNotOpenError();
    this.projectExtents.setFrom(newExtents);
    const extentsJson = newExtents.toJSON();
<<<<<<< HEAD
    this.briefcaseEntry.nativeDb.updateProjectExtents(JSON.stringify(extentsJson));
    */
=======
    this.briefcaseInfo.nativeDb.updateProjectExtents(JSON.stringify(extentsJson));
>>>>>>> 315626c8
  }

  /**
   * Commit pending changes to this iModel
   * @param _description Optional description of the changes
   * @throws [[IModelError]] if there is a problem saving changes.
   */
  public saveChanges(description?: string) {
    if (!this.briefcaseEntry)
      throw this._newNotOpenError();

    const stat = this.briefcaseEntry.nativeDb.saveChanges(description);
    if (DbResult.BE_SQLITE_OK !== stat)
      throw new IModelError(stat, "Problem saving changes", Logger.logError);
  }

  /** Import an ECSchema. */
  public importSchema(schemaFileName: string) {
    if (!this.briefcaseEntry)
      throw this._newNotOpenError();

    const stat = this.briefcaseEntry.nativeDb.importSchema(schemaFileName);
    if (DbResult.BE_SQLITE_OK !== stat)
      throw new IModelError(stat, "Error importing schema", Logger.logError, () => ({ schemaFileName }));
  }

  /** Find an already open IModelDb. Used by the remoting logic.
   * @throws [[IModelError]] if an open IModelDb matching the token is not found.
   */
  public static find(iModelToken: IModelToken): IModelDb {
    const briefcaseEntry = BriefcaseManager.findBriefcaseByToken(iModelToken);
    if (!briefcaseEntry)
      throw new IModelError(IModelStatus.NotFound, undefined, Logger.logError, () => ({ iModelId: iModelToken.iModelId }));
    assert(!!briefcaseEntry.iModelDb);
    return briefcaseEntry.iModelDb!;
  }

  /** Get the ClassMetaDataRegistry for this iModel. */
  public get classMetaDataRegistry(): MetaDataRegistry {
    if (!this._classMetaDataRegistry)
      this._classMetaDataRegistry = new MetaDataRegistry();
    return this._classMetaDataRegistry;
  }

  /** Get access to the CodeSpecs in this IModel. */
  public get codeSpecs(): CodeSpecs {
    if (this._codeSpecs === undefined)
      this._codeSpecs = new CodeSpecs(this);
    return this._codeSpecs;
  }

  /** @private */
  public insertCodeSpec(codeSpec: CodeSpec): Id64 {
    if (!this.briefcaseEntry)
      throw this._newNotOpenError();

    const { error, result: idHexStr } = this.briefcaseEntry.nativeDb.insertCodeSpec(codeSpec.name, codeSpec.specScopeType, codeSpec.scopeReq);
    if (error)
      throw new IModelError(error.status, "Problem inserting CodeSpec", Logger.logWarning);

    return new Id64(idHexStr);
  }

  /** @deprecated */
  public getElementPropertiesForDisplay(elementId: string): string {
    if (!this.briefcaseEntry)
      throw this._newNotOpenError();

    const { error, result: idHexStr } = this.briefcaseEntry.nativeDb.getElementPropertiesForDisplay(elementId);
    if (error)
        throw new IModelError(error.status, error.message, Logger.logError, () => ({ iModelId: this.token.iModelId, elementId }));

    return idHexStr!;
  }

  /** Prepare an ECSql statement.
   * @param sql The ECSql statement to prepare
   * @throws [[IModelError]] if there is a problem preparing the statement.
   */
  public prepareStatement(sql: string): ECSqlStatement {
    if (!this.briefcaseEntry)
      throw this._newNotOpenError();

    const stmt = new ECSqlStatement();
    stmt.prepare(this.briefcaseEntry.nativeDb, sql);
    return stmt;
  }

  /** Construct an entity (element or model). This utility method knows how to fetch the required class metadata
   * if necessary in order to get the entity's class defined as a prerequisite.
   * @throws [[IModelError]] if the entity cannot be constructed.
   */
  public constructEntity(props: any): Entity {
    let entity: Entity;
    try {
      entity = ClassRegistry.createInstance(props, this);
    } catch (err) {
      if (!ClassRegistry.isClassNotFoundError(err) && !ClassRegistry.isMetaDataNotFoundError(err)) {
        Logger.logError(err.toString());
        throw err;
      }

      // Probably, we have not yet loaded the metadata for this class and/or its superclasses. Do that now, and retry the create.
      this.loadMetaData(props.classFullName!);
      entity = ClassRegistry.createInstance(props, this);
    }
    return entity;
  }

  /** Get metadata for a class. This method will load the metadata from the NodeAddonDgnDb into the cache as a side-effect, if necessary.
   * @throws [[IModelError]] if the metadata cannot be found nor loaded.
   */
  public getMetaData(classFullName: string): EntityMetaData {
    let metadata = this.classMetaDataRegistry.find(classFullName);
    if (metadata === undefined) {
      this.loadMetaData(classFullName);
      metadata = this.classMetaDataRegistry.find(classFullName);
      if (metadata === undefined)
        throw ClassRegistry.makeMetaDataNotFoundError(); // do not log
    }
    return metadata;
  }

  /*** @hidden */
  private loadMetaData(classFullName: string) {
    if (!this.briefcaseEntry)
      throw this._newNotOpenError();

    if (this.classMetaDataRegistry.find(classFullName))
      return;
    const className = classFullName.split(":");
    if (className.length !== 2)
      throw new IModelError(IModelStatus.BadArg, undefined, Logger.logError, () => ({ iModelId: this.token.iModelId, classFullName }));

    const { error, result: metaDataJson } = this.briefcaseEntry.nativeDb.getECClassMetaData(className[0], className[1]);
    if (error)
      throw new IModelError(error.status, undefined, Logger.logError, () => ({ iModelId: this.token.iModelId, classFullName }));

    const metaData = new EntityMetaData(JSON.parse(metaDataJson!));
    this.classMetaDataRegistry.add(classFullName, metaData);
    // Recursive, to make sure that base class is cached.
    if (metaData.baseClasses !== undefined && metaData.baseClasses.length > 0)
      this.loadMetaData(metaData.baseClasses[0]);
  }

  // !!! TEST FUNCTION
  /**
   * Execute a test known to exist using the id recognized by the addon's test execution handler
   * @param id The id of the test you wish to execute
   * @param params A JSON string that should all of the data/parameters the test needs to function correctly
   */
  public executeTestById(testId: number, params: any): any {
    if (!this.briefcaseEntry)
      throw this._newNotOpenError();

    const retVal: string = this.briefcaseEntry.nativeDb.executeTestById(testId, JSON.stringify(params));
    if (retVal.length === 0)
      return {};
    return JSON.parse(retVal);
  }
}

/**
 * Models to be locked.
 */
export interface ModelsToLock {
  /** The models to be inserted */
  newModels?: Model[];
  /** The models to be updated */
  modelsToUpdate?: Model[];
  /** The models to be deleted */
  modelsToDelete?: Model[];
}

/**
 * Elements to be locked.
 */
export interface ElementsToLock {
  /** The Elements to be inserted */
  newElements?: Element[];
  /** The Elements to be updated */
  ElementsToUpdate?: Element[];
  /** The Elements to be deleted */
  ElementsToDelete?: Element[];
}

export class IModelDbChangeSets {
  private _iModel: IModelDb;

  public constructor(iModel: IModelDb) {
    this._iModel = iModel;
  }

  public async pullAndMerge(accessToken: AccessToken, version: IModelVersion = IModelVersion.latest()): Promise<void> {
    if (!this._iModel.briefcaseEntry)
      return Promise.reject(this._iModel._newNotOpenError());

    return BriefcaseManager.pullAndMergeChanges(accessToken, this._iModel.briefcaseEntry, version);
  }

  public async push(accessToken: AccessToken): Promise<void> {
    if (!this._iModel.briefcaseEntry)
      return Promise.reject(this._iModel._newNotOpenError());

    return BriefcaseManager.pushChanges(accessToken, this._iModel.briefcaseEntry);
  }

  // public async reverse(accessToken: AccessToken, version: IModelVersion = IModelVersion.latest()): Promise<void> {
  //   if (!this._iModel.briefcaseEntry)
  //     return Promise.reject(this._iModel._newNotOpenError());
  // }

  // public async reinstate(accessToken: AccessToken, version: IModelVersion = IModelVersion.latest()): Promise<void> {
  //   if (!this._iModel.briefcaseEntry)
  //     return Promise.reject(this._iModel._newNotOpenError());
  // }
}

/** The collection of models in an [[IModelDb]]. */
export class IModelDbModels {
  private _iModel: IModelDb;
  private _loaded: LRUMap<string, Model>;

  /** @hidden */
  public constructor(iModel: IModelDb, max: number = 500) { this._iModel = iModel; this._loaded = new LRUMap<string, Model>(max); }

  /** Get the Model with the specified identifier.
   * @param modelId The Model identifier.
   * @throws [[IModelError]]
   */
  public getModel(modelId: Id64): Model {
    // first see if the model is already in the local cache.
    const loaded = this._loaded.get(modelId.toString());
    if (loaded)
      return loaded;

    if (!this._iModel.briefcaseEntry)
      throw this._iModel._newNotOpenError();

    // Must go get the model from the iModel. Start by requesting the model's data.
    const {error, result: json} = this._iModel.briefcaseEntry.nativeDb.getModel(JSON.stringify({ id: modelId }));
    if (error)
      throw new IModelError(error.status, error.message, Logger.logWarning);

    const props = JSON.parse(json!) as ModelProps;
    props.iModel = this._iModel;
    const entity = this._iModel.constructEntity(props);
    assert(entity instanceof Model);
    const model = entity as Model;

    // We have created the model. Cache it before we return it.
    model.setPersistent(); // models in the cache must be immutable and in their just-loaded state. Freeze it to enforce that
    this._loaded.set(model.id.toString(), model);
    return model;
  }

  public getModelJson(modelIdStr: string): string {
    if (!this._iModel.briefcaseEntry)
      throw this._iModel._newNotOpenError();

    // Must go get the model from the iModel. Start by requesting the model's data.
    const {error, result: json} = this._iModel.briefcaseEntry.nativeDb.getModel(JSON.stringify({ id: modelIdStr }));
    if (error)
      throw new IModelError(error.status, error.message, Logger.logWarning);

    return json!;
  }

  /** Get the sub-model of the specified Element.
   * @param elementId The Element identifier.
   * @throws [[IModelError]]
   */
  public getSubModel(modeledElementId: Id64 | Guid | Code): Model {
    const modeledElement: Element = this._iModel.elements.getElement(modeledElementId);
    if (modeledElement.id.equals(this._iModel.elements.rootSubjectId))
      throw new IModelError(IModelStatus.NotFound, "Root subject does not have a sub-model", Logger.logWarning);

    return this.getModel(modeledElement.id);
  }

  /** The Id of the repository model. */
  public get repositoryModelId(): Id64 { return new Id64("0x1"); }

  /** Create a new model in memory.
   * @param modelProps The properties to use when creating the model.
   * @throws [[IModelError]] if there is a problem creating the model.
   */
  public createModel(modelProps: ModelProps): Model {
    const model: Model = this._iModel.constructEntity(modelProps) as Model;
    assert(model instanceof Model);
    return model;
  }

  /** Insert a new model.
   * @param model The data for the new model.
   * @returns The newly inserted model's Id.
   * @throws [[IModelError]] if unable to insert the model.
   */
  public insertModel(model: Model): Id64 {
    if (!this._iModel.briefcaseEntry)
      throw this._iModel._newNotOpenError();

    if (model.isPersistent()) {
      assert(false);
      throw new IModelError(IModelStatus.WriteError, "Cannot insert a model marked as persistent. Call copyForEdit.", Logger.logError);
    }

    const { error, result: json } = this._iModel.briefcaseEntry.nativeDb.insertModel(JSON.stringify(model));
    if (error)
      throw new IModelError(error.status, "Problem inserting model", Logger.logWarning);

    return model.id = new Id64(JSON.parse(json!).id);
  }

  /** Update an existing model.
   * @param model An editable copy of the model, containing the new/proposed data.
   * @throws [[IModelError]] if unable to update the model.
   */
  public updateModel(model: ModelProps): void {
    if (!this._iModel.briefcaseEntry)
      throw this._iModel._newNotOpenError();

    if ((model.isPersistent !== undefined) && model.isPersistent()) {
      assert(false);
      throw new IModelError(IModelStatus.WriteError, "Cannot update a model marked as persistent. Call copyForEdit.", Logger.logError);
    }

    const error: IModelStatus = this._iModel.briefcaseEntry.nativeDb.updateModel(JSON.stringify(model));
    if (error !== IModelStatus.Success)
      throw new IModelError(error, "", Logger.logWarning);

    // Discard from the cache, to make sure that the next fetch see the updated version.
    this._loaded.delete(model.id.toString());
  }

  /** Delete an existing model.
   * @param model The model to be deleted
   * @throws [[IModelError]]
   */
  public deleteModel(model: Model): void {
    if (!this._iModel.briefcaseEntry)
      throw this._iModel._newNotOpenError();

    const error: IModelStatus = this._iModel.briefcaseEntry.nativeDb.deleteModel(model.id.toString());
    if (error !== IModelStatus.Success)
      throw new IModelError(error, "", Logger.logWarning);

    // Discard from the cache
    this._loaded.delete(model.id.toString());
  }

}

/** The collection of elements in an [[IModelDb]]. */
export class IModelDbElements {
  private _iModel: IModelDb;
  private _loaded: LRUMap<string, Element>;

  /** get the map of loaded elements */
  public get loaded() { return this._loaded; }

  /** @hidden */
  public constructor(iModel: IModelDb, maxElements: number = 2000) { this._iModel = iModel; this._loaded = new LRUMap<string, Element>(maxElements); }

  /** Private implementation details of getElementProps */
  private _getElementProps(opts: ElementLoadParams): ElementProps {
    if (!this._iModel.briefcaseEntry)
      throw this._iModel._newNotOpenError();

    // Must go get the element from the iModel. Start by requesting the element's data.
    const {error, result: json} = this._iModel.briefcaseEntry.nativeDb.getElement(JSON.stringify(opts));
    if (error)
      throw new IModelError(error.status, error.message, Logger.logWarning);
    const props = JSON.parse(json!) as ElementProps;
    props.iModel = this._iModel;
    return props;
  }

  public getElementJson(elementIdStr: string): string {
    if (!this._iModel.briefcaseEntry)
      throw this._iModel._newNotOpenError();

    // Must go get the element from the iModel. Start by requesting the element's data.
    const {error, result: json} = this._iModel.briefcaseEntry.nativeDb.getElement(JSON.stringify({ id: elementIdStr }));
    if (error)
      throw new IModelError(error.status, error.message, Logger.logWarning);
    return json!;
  }

  /** Private implementation details of getElement */
  private _doGetElement(opts: ElementLoadParams): Element {
    // first see if the element is already in the local cache.
    if (opts.id) {
      const loaded = this._loaded.get(opts.id.toString());
      if (loaded)
        return loaded;
    }

    const props = this._getElementProps(opts);
    const el = this._iModel.constructEntity(props) as Element;

    // We have created the element. Cache it before we return it.
    el.setPersistent(); // elements in the cache must be immutable and in their just-loaded state. Freeze it to enforce that
    this._loaded.set(el.id.value, el);
    return el;
  }

  /**
   * Get properties of an Element by Id, FederationGuid, or Code
   * @throws [[IModelError]] if the element is not found.
   */
  public getElementProps(elementId: Id64 | Guid | Code): ElementProps {
    if (elementId instanceof Id64) return this._getElementProps({ id: elementId });
    if (elementId instanceof Guid) return this._getElementProps({ federationGuid: elementId.value });
    if (elementId instanceof Code) return this._getElementProps({ code: elementId });
    throw new IModelError(IModelStatus.BadArg, undefined, Logger.logError, () => ({ elementId }));
  }

  /**
   * Get an element by Id, FederationGuid, or Code
   * @param elementId either the element's Id, Code, or FederationGuid
   * @throws [[IModelError]] if the element is not found.
   */
  public getElement(elementId: Id64 | Guid | Code): Element {
    if (elementId instanceof Id64) return this._doGetElement({ id: elementId });
    if (elementId instanceof Guid) return this._doGetElement({ federationGuid: elementId.value });
    if (elementId instanceof Code) return this._doGetElement({ code: elementId });
    throw new IModelError(IModelStatus.BadArg, undefined, Logger.logError, () => ({ elementId }));
  }

  /**
   * Query for the DgnElementId of the element that has the specified code
   * @param code The code to look for
   * @return The element that uses the code or undefined if the code is not used.
   * @throws IModelError if the code is invalid
   */
  public queryElementIdByCode(code: Code): Id64 | undefined {
    if (!code.spec.isValid()) {
      throw new IModelError(IModelStatus.InvalidCodeSpec);
    }
    if (code.value === undefined) {
      throw new IModelError(IModelStatus.InvalidCode);
    }
    return this._iModel.withPreparedStatement("SELECT ecinstanceid as id FROM " + Element.sqlName + " WHERE CodeSpec.Id=? AND CodeScope.Id=? AND CodeValue=?", (stmt: ECSqlStatement) => {
      stmt.bindValues([code.spec, new Id64(code.scope), code.value!]);
      if (DbResult.BE_SQLITE_ROW !== stmt.step())
        return undefined;
      return new Id64(stmt.getRow().id);
    });
  }

  /**
   * Create a new instance of an element.
   * @param elProps The properties of the new element.
   * @throws [[IModelError]] if there is a problem creating the element.
   */
  public createElement(elProps: ElementProps): Element {
    const element: Element = this._iModel.constructEntity(elProps) as Element;
    assert(element instanceof Element);
    return element;
  }

  /**
   * Insert a new element into the iModel.
   * @param elProps The properties of the new element.
   * @returns The newly inserted element's Id.
   * @throws [[IModelError]] if unable to insert the element.
   */
  public insertElement(elProps: ElementProps): Id64 {
    if (!this._iModel.briefcaseEntry)
      throw this._iModel._newNotOpenError();

    const { error, result: json } = this._iModel.briefcaseEntry.nativeDb.insertElement(JSON.stringify(elProps));
    if (error)
      throw new IModelError(error.status, "Problem inserting element", Logger.logWarning);

    return new Id64(JSON.parse(json!).id);
  }

  /** Update some properties of an existing element.
   * @param el the properties of the element to update.
   * @throws [[IModelError]] if unable to update the element.
   */
  public updateElement(props: ElementProps): void {
    if (!this._iModel.briefcaseEntry)
      throw this._iModel._newNotOpenError();

    const error: IModelStatus = this._iModel.briefcaseEntry.nativeDb.updateElement(JSON.stringify(props));
    if (error !== IModelStatus.Success)
      throw new IModelError(error, "", Logger.logWarning);

    // Discard from the cache, to make sure that the next fetch see the updated version.
    this._loaded.delete(props.id.toString());
  }

  /**
   * Delete an element from this iModel.
   * @param id The Id of the element to be deleted
   * @throws [[IModelError]]
   */
  public deleteElement(id: Id64): void {
    if (!this._iModel.briefcaseEntry)
      throw this._iModel._newNotOpenError();

    const error: IModelStatus = this._iModel.briefcaseEntry.nativeDb.deleteElement(id.toString());
    if (error !== IModelStatus.Success)
      throw new IModelError(error, "", Logger.logWarning);

    // Discard from the cache
    this._loaded.delete(id.toString());
  }

  /** Query for the child elements of the specified element.
   * @returns Returns an array of child element identifiers.
   * @throws [[IModelError]]
   */
  public queryChildren(elementId: Id64): Id64[] {
    const rows: any[] = this._iModel.executeQuery("SELECT ECInstanceId as id FROM " + Element.sqlName + " WHERE Parent.Id=?", [elementId]);
    const childIds: Id64[] = [];
    for (const row of rows) {
      childIds.push(new Id64(row.id));
    }
    return childIds;
  }

  /** The Id of the root subject element. */
  public get rootSubjectId(): Id64 { return new Id64("0x1"); }

  /** Get the root subject element. */
  public getRootSubject(): Element { return this.getElement(this.rootSubjectId); }

  /** Query for aspects rows (by aspect class name) associated with this element.
   * @throws [[IModelError]]
   */
  private _queryAspects(elementId: Id64, aspectClassName: string): ElementAspect[] {
    const name = aspectClassName.split(":");
    const rows: any[] = this._iModel.executeQuery("SELECT * FROM [" + name[0] + "].[" + name[1] + "] WHERE Element.Id=?", [elementId]);
    if (rows.length === 0)
      throw new IModelError(IModelStatus.NotFound, undefined, Logger.logWarning);

    const aspects: ElementAspect[] = [];
    for (const row of rows) {
      const aspectProps: ElementAspectProps = row; // start with everything that SELECT * returned
      aspectProps.classFullName = aspectClassName; // add in property required by EntityProps
      aspectProps.iModel = this._iModel; // add in property required by EntityProps
      aspectProps.element = elementId; // add in property required by ElementAspectProps
      aspectProps.classId = undefined; // clear property from SELECT * that we don't want in the final instance

      const entity = this._iModel.constructEntity(aspectProps);
      assert(entity instanceof ElementAspect);
      const aspect = entity as ElementAspect;
      aspect.setPersistent();
      aspects.push(aspect);
    }

    return aspects;
  }

  /** Get an ElementUniqueAspect instance (by class name) that is related to the specified element.
   * @throws [[IModelError]]
   */
  public getUniqueAspect(elementId: Id64, aspectClassName: string): ElementUniqueAspect {
    const aspects: ElementAspect[] = this._queryAspects(elementId, aspectClassName);
    assert(aspects[0] instanceof ElementUniqueAspect);
    return aspects[0];
  }

  /** Get the ElementMultiAspect instances (by class name) that are related to the specified element.
   * @throws [[IModelError]]
   */
  public getMultiAspects(elementId: Id64, aspectClassName: string): ElementMultiAspect[] {
    const aspects: ElementAspect[] = this._queryAspects(elementId, aspectClassName);
    return aspects;
  }
}<|MERGE_RESOLUTION|>--- conflicted
+++ resolved
@@ -126,32 +126,6 @@
     this.iModelToken.changeSetId = this.briefcaseEntry!.changeSetId;
   }
 
-<<<<<<< HEAD
-  public createChangeCache(changeCache: ECDb, changeCachePath: string): void {
-    if (this.nativeDb == null || changeCache.nativeDb == null)
-      throw new IModelError(IModelStatus.BadRequest);
-
-    const stat: DbResult = this.nativeDb.createChangeCache(changeCache.nativeDb, changeCachePath);
-    if (stat !== DbResult.BE_SQLITE_OK)
-      throw new IModelError(stat);
-  }
-
-  public attachChangeCache(): void {
-    if (!this.briefcaseEntry)
-      throw new IModelError(IModelStatus.BadRequest);
-
-    BriefcaseManager.attachChangeCache(this.briefcaseEntry);
-  }
-
-  public isChangeCacheAttached(): boolean {
-    if (this.nativeDb == null)
-      throw new IModelError(IModelStatus.BadRequest);
-
-    return this.nativeDb.isChangeCacheAttached();
-  }
-
-=======
->>>>>>> 315626c8
   /** Get the in-memory handle of the native Db */
   public get nativeDb(): any {
     if (!this.briefcaseEntry)
@@ -382,12 +356,7 @@
       throw this._newNotOpenError();
     this.projectExtents.setFrom(newExtents);
     const extentsJson = newExtents.toJSON();
-<<<<<<< HEAD
     this.briefcaseEntry.nativeDb.updateProjectExtents(JSON.stringify(extentsJson));
-    */
-=======
-    this.briefcaseInfo.nativeDb.updateProjectExtents(JSON.stringify(extentsJson));
->>>>>>> 315626c8
   }
 
   /**
