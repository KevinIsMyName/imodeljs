--- conflicted
+++ resolved
@@ -21,7 +21,6 @@
     Gateway.registerImplementation(IModelGateway, IModelGatewayImpl);
   }
 
-<<<<<<< HEAD
   public async openForRead(accessToken: AccessToken, iModelToken: IModelToken): Promise<IModel> {
     return this.open(accessToken, iModelToken);
   }
@@ -33,14 +32,6 @@
   private async open(accessToken: AccessToken, iModelToken: IModelToken): Promise<IModel> {
     const iModelVersion = iModelToken.changeSetId === "0" ? IModelVersion.first() : IModelVersion.asOfChangeSet(iModelToken.changeSetId);
     return await IModelDb.open(AccessToken.fromJson(accessToken)!, iModelToken.contextId!, iModelToken.iModelId, iModelToken.openMode, iModelVersion);
-=======
-  public async openForRead(accessToken: AccessToken, iModelToken: IModelToken, version: IModelVersion): Promise<IModel> {
-    return await IModelDb.open(accessToken, iModelToken.contextId!, iModelToken.iModelId, OpenMode.Readonly, version);
-  }
-
-  public async openForWrite(accessToken: AccessToken, iModelToken: IModelToken, version: IModelVersion): Promise<IModel> {
-    return await IModelDb.open(accessToken, iModelToken.contextId!, iModelToken.iModelId, OpenMode.ReadWrite, version);
->>>>>>> dc8ec3c8
   }
 
   /** Ask the backend to open a standalone iModel (not managed by iModelHub) from a file name that is resolved by the backend. */
