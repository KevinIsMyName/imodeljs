{
  "name": "@bentley/presentation-frontend",
  "version": "2.17.0-dev.16",
  "description": "Frontend of iModel.js Presentation library",
  "main": "lib/presentation-frontend.js",
  "typings": "lib/presentation-frontend",
  "imodeljsSharedLibrary": true,
  "license": "MIT",
  "repository": {
    "type": "git",
    "url": "https://github.com/imodeljs/imodeljs/tree/master/presentation/frontend"
  },
  "keywords": [
    "Bentley",
    "EC",
    "Presentation",
    "iModelJS",
    "Frontend"
  ],
  "author": {
    "name": "Bentley Systems, Inc.",
    "url": "http://www.bentley.com"
  },
  "scripts": {
    "compile": "npm run build",
    "copy:locale": "cpx \"../common/assets/**/*.json\" ./lib/public",
    "copy:assets": "cpx \"./src/**/*.json\" ./lib",
    "build": "npm run copy:assets && npm run copy:locale && npm run pseudolocalize && npm run extract && tsc 1>&2",
    "build:watch": "tsc -w",
    "clean": "rimraf lib .rush/temp/package-deps*.json",
    "cover": "nyc npm test",
    "docs": "npm run docs:reference && npm run docs:changelog",
    "docs:changelog": "cpx ./CHANGELOG.md ../../generated-docs/presentation/presentation-frontend",
    "docs:reference": "betools docs --includes=../../generated-docs/extract --json=../../generated-docs/presentation/presentation-frontend/file.json --tsIndexFile=presentation-frontend.ts --onlyJson",
    "extract": "betools extract --fileExt=ts --extractFrom=./src/test --recursive --out=../../generated-docs/extract",
    "extract-api": "betools extract-api --entry=presentation-frontend",
    "lint": "eslint -f visualstudio \"./src/**/*.ts\" 1>&2",
    "pseudolocalize": "betools pseudolocalize --englishDir ./lib/public/locales/en --out ./lib/public/locales/en-PSEUDO",
    "test": "mocha -r jsdom-global/register --config ../.mocharc.json \"./lib/test/**/*.test.js\"",
    "test:watch": "npm test -- --reporter min --watch-extensions ts --watch"
  },
  "peerDependencies": {
    "@bentley/bentleyjs-core": "^2.17.0-dev.16",
    "@bentley/imodeljs-common": "^2.17.0-dev.16",
    "@bentley/imodeljs-frontend": "^2.17.0-dev.16",
    "@bentley/imodeljs-i18n": "^2.17.0-dev.16",
    "@bentley/presentation-common": "^2.17.0-dev.16"
  },
  "devDependencies": {
<<<<<<< HEAD
    "@bentley/bentleyjs-core": "workspace:*",
    "@bentley/build-tools": "workspace:*",
    "@bentley/eslint-plugin": "workspace:*",
    "@bentley/frontend-authorization-client": "workspace:*",
    "@bentley/imodeljs-common": "workspace:*",
    "@bentley/imodeljs-frontend": "workspace:*",
    "@bentley/imodeljs-i18n": "workspace:*",
    "@bentley/itwin-client": "workspace:*",
    "@bentley/presentation-common": "workspace:*",
    "@bentley/product-settings-client": "workspace:*",
=======
    "@bentley/bentleyjs-core": "2.17.0-dev.16",
    "@bentley/build-tools": "2.17.0-dev.16",
    "@bentley/eslint-plugin": "2.17.0-dev.16",
    "@bentley/frontend-authorization-client": "2.17.0-dev.16",
    "@bentley/imodeljs-common": "2.17.0-dev.16",
    "@bentley/imodeljs-frontend": "2.17.0-dev.16",
    "@bentley/imodeljs-i18n": "2.17.0-dev.16",
    "@bentley/itwin-client": "2.17.0-dev.16",
    "@bentley/presentation-common": "2.17.0-dev.16",
    "@bentley/product-settings-client": "2.17.0-dev.16",
>>>>>>> 2e882ab0
    "@types/chai": "^4.1.4",
    "@types/chai-as-promised": "^7",
    "@types/chai-jest-snapshot": "^1.3.0",
    "@types/deep-equal": "^1",
    "@types/faker": "^4.1.0",
    "@types/mocha": "^8.2.2",
    "@types/node": "10.14.1",
    "@types/sinon": "^9.0.0",
    "@types/sinon-chai": "^3.2.0",
    "chai": "^4.1.2",
    "chai-as-promised": "^7",
    "chai-jest-snapshot": "^2.0.0",
    "cpx": "^1.5.0",
    "cross-env": "^5.1.4",
    "deep-equal": "^1",
    "eslint": "^6.8.0",
    "faker": "^4.1.0",
    "jsdom-global": "3.0.2",
    "mocha": "^8.3.2",
    "nyc": "^15.1.0",
    "rimraf": "^3.0.2",
    "sinon": "^9.0.2",
    "sinon-chai": "^3.2.0",
    "typemoq": "^2.1.0",
    "typescript": "~4.1.0",
    "xmlhttprequest": "^1.8.0"
  },
  "nyc": {
    "extends": "./node_modules/@bentley/build-tools/.nycrc",
    "check-coverage": true,
    "statements": 100,
    "functions": 100,
    "branches": 100,
    "lines": 100,
    "require": [
      "jsdom-global/register"
    ],
    "exclude": [
      "src/presentation-frontend.ts",
      "src/test/**",
      "lib/test/**"
    ]
  },
  "eslintConfig": {
    "plugins": [
      "@bentley"
    ],
    "extends": "plugin:@bentley/imodeljs-recommended"
  }
}<|MERGE_RESOLUTION|>--- conflicted
+++ resolved
@@ -47,7 +47,6 @@
     "@bentley/presentation-common": "^2.17.0-dev.16"
   },
   "devDependencies": {
-<<<<<<< HEAD
     "@bentley/bentleyjs-core": "workspace:*",
     "@bentley/build-tools": "workspace:*",
     "@bentley/eslint-plugin": "workspace:*",
@@ -58,18 +57,6 @@
     "@bentley/itwin-client": "workspace:*",
     "@bentley/presentation-common": "workspace:*",
     "@bentley/product-settings-client": "workspace:*",
-=======
-    "@bentley/bentleyjs-core": "2.17.0-dev.16",
-    "@bentley/build-tools": "2.17.0-dev.16",
-    "@bentley/eslint-plugin": "2.17.0-dev.16",
-    "@bentley/frontend-authorization-client": "2.17.0-dev.16",
-    "@bentley/imodeljs-common": "2.17.0-dev.16",
-    "@bentley/imodeljs-frontend": "2.17.0-dev.16",
-    "@bentley/imodeljs-i18n": "2.17.0-dev.16",
-    "@bentley/itwin-client": "2.17.0-dev.16",
-    "@bentley/presentation-common": "2.17.0-dev.16",
-    "@bentley/product-settings-client": "2.17.0-dev.16",
->>>>>>> 2e882ab0
     "@types/chai": "^4.1.4",
     "@types/chai-as-promised": "^7",
     "@types/chai-jest-snapshot": "^1.3.0",
